--- conflicted
+++ resolved
@@ -11,7 +11,6 @@
 #include "visualizer_common.h"
 #include "visualizer_interaction.h"
 #include "CImg.h"
-<<<<<<< HEAD
 #include "json.h"
 
 #include <math.h>
@@ -53,75 +52,18 @@
         for (const Qubit &qubit : qubits) {
             const double theta = qubit.qubitIndex * thetaSpacing;
             const Position2 position = calculatePositionOnCircle(interactionCircleRadius, theta, center);
-=======
-#undef Bool
-
-namespace ql {
-
-using namespace utils;
-
-void visualizeInteractionGraph(const Vec<GateProperties> &gates) {
-    QL_IOUT("Visualizing qubit interaction graph...");
-
-    //TODO: load these from a file
-    const Int borderWidth = 32;
-    const Int minInteractionCircleRadius = 100;
-    const Real interactionCircleRadiusModifier = 3.0;
-    const Int qubitRadius = 17;
-    const Int labelFontHeight = 13;
-    const Color circleOutlineColor = black;
-    const Color circleFillColor = white;
-    const Color labelColor = black;
-    const Color edgeColor = black;
-
-    // const Int amountOfQubits = calculateAmountOfBits(gates, &GateProperties::operands);
-    Int amountOfQubits = calculateAmountOfBits(gates, &GateProperties::operands);
-    // Prepare the interaction list per qubit.
-    // const Vec<QubitInteractions> qubitInteractionList = findQubitInteractions(gates, amountOfQubits);
-    Vec<Qubit> qubits = findQubitInteractions(gates, amountOfQubits);
-    printInteractionList(qubits);
-
-    if (qubits.size() > 1) {
-        // --------------------------- REMOVE WHEN DONE --------------------------- //
-        // const Int amountOfTestQubits = 7;
-        // for (Int i = 0; i < amountOfTestQubits; i++) {
-        //     qubits.push_back({amountOfQubits + i, {}});
-        // }
-        // amountOfQubits += amountOfTestQubits;
-        // --------------------------- REMOVE WHEN DONE --------------------------- //
-
-        // Calculate the interaction circle properties.
-        const Real thetaSpacing = 2 * M_PI / amountOfQubits;
-        const Int interactionCircleRadius = max(minInteractionCircleRadius,
-            (Int) (interactionCircleRadiusModifier * calculateQubitCircleRadius(qubitRadius, thetaSpacing)));
-        const Position2 center{borderWidth + interactionCircleRadius, borderWidth + interactionCircleRadius};
-
-        // Calculate the qubit coordinates on the interaction circle.
-        Vec<Pair<Qubit, Position2>> qubitPositions;//(amountOfQubits);
-        for (const Qubit &qubit : qubits) {
-            const Real theta = qubit.qubitIndex * thetaSpacing;
-            const Position2 position = calculateQubitPosition(interactionCircleRadius, theta, center);
->>>>>>> 907ac3dd
             qubitPositions.push_back( {qubit, position} );
         }
 
         // Initialize the image.
-<<<<<<< HEAD
         DOUT("Initializing image...");
         const int numberOfChannels = 3;
         const int imageWidth = 2 * (layout.getBorderWidth() + interactionCircleRadius);
         const int imageHeight = 2 * (layout.getBorderWidth() + interactionCircleRadius);
-=======
-        QL_DOUT("Initializing image...");
-        const Int numberOfChannels = 3;
-        const Int imageWidth = 2 * (borderWidth + interactionCircleRadius);
-        const Int imageHeight = 2 * (borderWidth + interactionCircleRadius);
->>>>>>> 907ac3dd
         cimg_library::CImg<unsigned char> image(imageWidth, imageHeight, 1, numberOfChannels);
         image.fill(255);
 
         // Draw the edges between interacting qubits.
-<<<<<<< HEAD
         std::vector<std::pair<int, int>> drawnEdges;
         for (const std::pair<Qubit, Position2> &qubit : qubitPositions) {
             const Position2 qubitPosition = qubit.second;
@@ -151,16 +93,6 @@
 
                 // Draw the number of interactions.
                 image.draw_text(labelPosition.x, labelPosition.y, label.c_str(), layout.getLabelColor().data(), 0, 1, layout.getLabelFontHeight());
-=======
-        //TODO: edges are drawn twice between qubits
-        for (const Pair<Qubit, Position2> &qubit : qubitPositions) {
-            const Position2 qubitPosition = qubit.second;
-            for (const InteractionsWithQubit &interactionsWithQubit : qubit.first.interactions) {
-                const Real theta = interactionsWithQubit.qubitIndex * thetaSpacing;
-                const Position2 interactionPosition = calculateQubitPosition(interactionCircleRadius, theta, center);
-                const Str label = to_string(qubit.first.qubitIndex);
-                image.draw_line(qubitPosition.x, qubitPosition.y, interactionPosition.x, interactionPosition.y, edgeColor.data());
->>>>>>> 907ac3dd
             }
         }
         // Draw the qubits.
@@ -169,7 +101,6 @@
             image.draw_circle(qubit.second.x, qubit.second.y, layout.getQubitRadius(), layout.getCircleFillColor().data());
             image.draw_circle(qubit.second.x, qubit.second.y, layout.getQubitRadius(), layout.getCircleOutlineColor().data(), 1, 0xFFFFFFFF);
             // Draw the qubit label.
-<<<<<<< HEAD
             const std::string label = std::to_string(qubit.first.qubitIndex);
             const Dimensions labelDimensions = calculateTextDimensions(label, layout.getLabelFontHeight());
             const int xGap = (2 * layout.getQubitRadius() - labelDimensions.width) / 2;
@@ -180,13 +111,6 @@
         // Save the image if enabled.
         if (layout.saveImage) {
             image.save("qubit_interaction_graph.bmp");
-=======
-            const Str label = to_string(qubit.first.qubitIndex);
-            const Dimensions labelDimensions = calculateTextDimensions(label, labelFontHeight);
-            const Int xGap = (2 * qubitRadius - labelDimensions.width) / 2;
-            const Int yGap = (2 * qubitRadius - labelDimensions.height) / 2;
-            image.draw_text(qubit.second.x - qubitRadius + xGap, qubit.second.y - qubitRadius + yGap, label.c_str(), labelColor.data(), 0, 1, labelFontHeight);
->>>>>>> 907ac3dd
         }
 
         // Display the image.
@@ -200,7 +124,6 @@
     }
 }
 
-<<<<<<< HEAD
 void generateAndSaveDOTFile(const std::vector<Qubit> qubits) {
     try
     {
@@ -275,9 +198,6 @@
 }
 
 double calculateQubitCircleRadius(const int qubitRadius, const double theta) {
-=======
-Real calculateQubitCircleRadius(const Int qubitRadius, const Real theta) {
->>>>>>> 907ac3dd
     // - Distance between the centers of two adjacent qubits should be at
     //   least 2 times the qubit radius.
     // - We know the angle (theta) of the iscosceles triangle formed between the
@@ -297,20 +217,14 @@
     return R;
 }
 
-<<<<<<< HEAD
-Position2 calculatePositionOnCircle(const int radius, const double theta, const Position2 center) {
+Position2 calculatePositionOnCircle(Int radius, Real theta, const Position2 &center) {
     const long x = (long) (radius * cos(theta) + center.x);
     const long y = (long) (radius * sin(theta) + center.y);
-=======
-Position2 calculateQubitPosition(const Int radius, const Real theta, const Position2 &center) {
-    const Int x = (Int) (radius * cos(theta) + center.x);
-    const Int y = (Int) (radius * sin(theta) + center.y);
->>>>>>> 907ac3dd
 
     return {x, y};
 }
 
-Vec<Qubit> findQubitInteractions(const Vec<GateProperties> &gates, const Int amountOfQubits) {
+Vec<Qubit> findQubitInteractions(const Vec<GateProperties> &gates, Int amountOfQubits) {
     // Initialize the qubit vector.
     Vec<Qubit> qubits(amountOfQubits);
     for (Int qubitIndex = 0; qubitIndex < amountOfQubits; qubitIndex++) {
@@ -355,8 +269,7 @@
     return qubits;
 }
 
-<<<<<<< HEAD
-bool isEdgeAlreadyDrawn(const std::vector<std::pair<int, int>> drawnEdges, const int first, const int second) {
+bool isEdgeAlreadyDrawn(const Vec<std::pair<Int, Int>> &drawnEdges, Int first, Int second) {
     // Check if the edge already exists.
     for (const std::pair<int, int> &drawnEdge : drawnEdges) {
         if ((drawnEdge.first == first && drawnEdge.second == second) || (drawnEdge.first == second && drawnEdge.second == first)) {
@@ -367,10 +280,7 @@
     return false;
 }
 
-void printInteractionList(const std::vector<Qubit> qubits) {
-=======
 void printInteractionList(const Vec<Qubit> &qubits) {
->>>>>>> 907ac3dd
     // Print the qubit interaction list.
     for (const Qubit &qubit : qubits) {
         QL_IOUT("qubit " << qubit.qubitIndex << " interacts with:");
