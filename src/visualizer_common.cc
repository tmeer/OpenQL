--- conflicted
+++ resolved
@@ -100,13 +100,8 @@
     //     }
     // }
 
-<<<<<<< HEAD
-    printGates(parseGates(program));
-    
-    if (true) return;
-=======
     // printGates(parseGates(program));
->>>>>>> 9c0b1f1a
+    // if (true) return;
 
     // Choose the proper visualization based on the visualization type.
     if (visualizationType == "CIRCUIT") {
@@ -142,13 +137,7 @@
                 utoi(gate->cycle),
                 gate->type(),
                 {},
-<<<<<<< HEAD
                 "UNDEFINED"
-=======
-                "UNDEFINED",
-                0
-                // gate->type() == __remap_gate__ ? dynamic_cast<ql::remap*>(gate)->virtual_qubit_index : MAX
->>>>>>> 9c0b1f1a
             };
             gates.push_back(gateProperties);
         }
@@ -277,13 +266,6 @@
         QL_IOUT("\tcodewords: " << codewords << "]");
 
         QL_IOUT("\tvisual_type: " << gate.visual_type);
-<<<<<<< HEAD
-=======
-
-        // if (gate.type == __remap_gate__) {
-        //     QL_IOUT("\tvirtual_qubit_index: " << gate.virtual_qubit_index);
-        // }
->>>>>>> 9c0b1f1a
     }
 }
 
