--- conflicted
+++ resolved
@@ -167,9 +167,6 @@
     0.0, 1.0
 };
 
-
-
-<<<<<<< HEAD
 /*
  * additional definitions for describing conditional gates
  */
@@ -181,39 +178,18 @@
     // 2 operands
     cond_and, cond_nand, cond_or, cond_nor, cond_xor, cond_nxor
 } cond_type_t;
-=======
+
 const utils::UInt MAX_CYCLE = utils::MAX;
-
->>>>>>> 0a72dcc7
 
 /**
  * gate interface
  */
 class gate {
 public:
-<<<<<<< HEAD
-    std::string name;
-    std::vector<size_t> operands;           // qubit operands
-    std::vector<size_t> creg_operands;
-    std::vector<size_t> breg_operands;      // bit operands e.g. assigned to by measure
-    int int_operand = 0;
-    size_t duration = 0;
-    double angle = 0.0;                     // for arbitrary rotations
-    size_t  cycle = MAX_CYCLE;              // cycle after scheduling; MAX_CYCLE indicates undefined
-    virtual ~gate() = default;
-    virtual instruction_t qasm() const = 0;
-    virtual gate_type_t   type() const = 0;
-    virtual cmat_t        mat()  const = 0; // to do : change cmat_t type to avoid stack smashing on 2 qubits gate operations
-    std::string visual_type = ""; // holds the visualization type of this gate that will be linked to a specific configuration in the visualizer
-    std::vector<size_t> cond_operands;      // 0, 1 or 2 bit operands of condition
-    cond_type_t condition = cond_always;    // defines condition and by that number of bit operands of condition
-    bool is_conditional() const;            // whether gate has condition that is NOT cond_always
-    instruction_t cond_qasm() const;        // returns the condition expression in qasm layout
-    static bool is_valid_cond(cond_type_t condition, std::vector<size_t> cond_operands);
-=======
     utils::Str name;
-    utils::Vec<utils::UInt> operands;
+    utils::Vec<utils::UInt> operands;             // qubit operands
     utils::Vec<utils::UInt> creg_operands;
+    utils::Vec<utils::UInt> breg_operands;        // bit operands e.g. assigned to by measure
     utils::Int int_operand = 0;
     utils::UInt duration = 0;
     utils::Real angle = 0.0;                      // for arbitrary rotations
@@ -223,7 +199,11 @@
     virtual gate_type_t   type() const = 0;
     virtual cmat_t        mat()  const = 0;  // to do : change cmat_t type to avoid stack smashing on 2 qubits gate operations
     utils::Str visual_type = ""; // holds the visualization type of this gate that will be linked to a specific configuration in the visualizer
->>>>>>> 0a72dcc7
+    utils::Vec<utils::UInt> cond_operands;        // 0, 1 or 2 bit operands of condition
+    cond_type_t condition = cond_always;          // defines condition and by that number of bit operands of condition
+    utils::Bool is_conditional() const;           // whether gate has condition that is NOT cond_always
+    instruction_t cond_qasm() const;              // returns the condition expression in qasm layout
+    static utils::Bool is_valid_cond(cond_type_t condition, const utils::Vec<utils::UInt> &cond_operands);
 };
 
 
