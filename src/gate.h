/** \file
 * Quantum gate abstraction implementation.
 */

#pragma once

#include "utils/str.h"
#include "utils/vec.h"
#include "utils/json.h"
#include "utils/misc.h"
#include "matrix.h"

namespace ql {

typedef utils::Str instruction_t;

// gate types
typedef enum __gate_type_t
{
    __identity_gate__,
    __hadamard_gate__,
    __pauli_x_gate__,
    __pauli_y_gate__,
    __pauli_z_gate__,
    __phase_gate__,
    __phasedag_gate__,
    __t_gate__,
    __tdag_gate__,
    __rx90_gate__,
    __mrx90_gate__,
    __rx180_gate__,
    __ry90_gate__,
    __mry90_gate__,
    __ry180_gate__,
    __rx_gate__,
    __ry_gate__,
    __rz_gate__,
    __prepz_gate__,
    __cnot_gate__,
    __cphase_gate__,
    __toffoli_gate__,
    __custom_gate__,
    __composite_gate__,
    __measure_gate__,
    __display__,
    __display_binary__,
    __nop_gate__,
    __dummy_gate__,
    __swap_gate__,
    __wait_gate__,
    __classical_gate__
} gate_type_t;

const utils::Complex identity_c[] = {
    1.0, 0.0,
    0.0, 1.0
};

const utils::Complex pauli_x_c[] {
    0.0, 1.0,
    1.0, 0.0
};

const utils::Complex pauli_y_c[] {
    0.0, -utils::IM,
    utils::IM, 0.0
};

const utils::Complex pauli_z_c[] {
    1.0, 0.0,
    0.0, -1.0
};

const utils::Complex hadamard_c[] = {
    utils::sqrt(0.5), utils::sqrt(0.5),
    utils::sqrt(0.5), -utils::sqrt(0.5)
};

const utils::Complex phase_c[] {
    1.0, 0.0,
    0.0, utils::IM
};

const utils::Complex phasedag_c[] = {
    1.0, 0.0,
    0.0, -utils::IM
};

const utils::Complex t_c[] = {
    1.0, 0.0,
    0.0, utils::expi(0.25 * utils::PI)
};

const utils::Complex tdag_c[] = {
    1.0, 0.0,
    0.0, utils::expi(-0.25 * utils::PI)
};

const utils::Complex rx90_c[] = {
    utils::sqrt(0.5), -utils::IM * utils::sqrt(0.5),
    -utils::IM * utils::sqrt(0.5), utils::sqrt(0.5)
};

const utils::Complex ry90_c[] = {
    utils::sqrt(0.5), -utils::sqrt(0.5),
    utils::sqrt(0.5), utils::sqrt(0.5)
};

const utils::Complex mrx90_c[] = {
    utils::sqrt(0.5), utils::IM * utils::sqrt(0.5),
    utils::IM * utils::sqrt(0.5), utils::sqrt(0.5)
};

const utils::Complex mry90_c[] = {
    utils::sqrt(0.5), utils::sqrt(0.5),
    -utils::sqrt(0.5), utils::sqrt(0.5)
};

const utils::Complex rx180_c[] = {
    0.0, -utils::IM,
    -utils::IM, 0.0
};

const utils::Complex ry180_c[] = {
    0.0, -utils::IM,
    -utils::IM, 0.0
};

/**
 * to do : multi-qubit gates should not be represented by their matrix (the matrix depends on the ctrl/target qubit locations, the simulation using such matrix is inefficient as well...)
 */

const utils::Complex cnot_c[] = {
    1.0, 0.0, 0.0, 0.0,
    0.0, 1.0, 0.0, 0.0,
    0.0, 0.0, 0.0, 1.0,
    0.0, 0.0, 1.0, 0.0
};

const utils::Complex cphase_c[] = {
    1.0, 0.0, 0.0, 0.0,
    0.0, 1.0, 0.0, 0.0,
    0.0, 0.0, 1.0, 0.0,
    0.0, 0.0, 0.0, -1.0
};

const utils::Complex swap_c[] = {
    1.0, 0.0, 0.0, 0.0,
    0.0, 0.0, 1.0, 0.0,
    0.0, 1.0, 0.0, 0.0,
    0.0, 0.0, 0.0, 1.0
};

const utils::Complex toffoli_c[] = {
    1.0, 0.0, 0.0, 0.0, 0.0, 0.0, 0.0, 0.0,
    0.0, 1.0, 0.0, 0.0, 0.0, 0.0, 0.0, 0.0,
    0.0, 0.0, 1.0, 0.0, 0.0, 0.0, 0.0, 0.0,
    0.0, 0.0, 0.0, 1.0, 0.0, 0.0, 0.0, 0.0,
    0.0, 0.0, 0.0, 0.0, 1.0, 0.0, 0.0, 0.0,
    0.0, 0.0, 0.0, 0.0, 0.0, 1.0, 0.0, 0.0,
    0.0, 0.0, 0.0, 0.0, 0.0, 0.0, 0.0, 1.0,
    0.0, 0.0, 0.0, 0.0, 0.0, 0.0, 1.0, 0.0
};

const utils::Complex nop_c[] = {
    1.0, 0.0,
    0.0, 1.0
};



const utils::UInt MAX_CYCLE = utils::MAX;


/**
 * gate interface
 */
class gate {
public:
    utils::Str name;
    utils::Vec<utils::UInt> operands;
    utils::Vec<utils::UInt> creg_operands;
    utils::Int int_operand = 0;
    utils::UInt duration = 0;
    utils::Real angle = 0.0;                      // for arbitrary rotations
    utils::UInt cycle = MAX_CYCLE;                // cycle after scheduling; MAX_CYCLE indicates undefined
    virtual ~gate() = default;
    virtual instruction_t qasm() const = 0;
    virtual gate_type_t   type() const = 0;
    virtual cmat_t        mat()  const = 0;  // to do : change cmat_t type to avoid stack smashing on 2 qubits gate operations
    std::string visual_type = ""; // holds the visualization type of this gate that will be linked to a specific configuration in the visualizer
};


/****************************************************************************\
| Standard gates
\****************************************************************************/

class identity : public gate {
public:
    cmat_t m;
    explicit identity(utils::UInt q);
    instruction_t qasm() const override;
    gate_type_t type() const override;
    cmat_t mat() const override;
};

class hadamard : public gate {
public:
    cmat_t m;
    explicit hadamard(utils::UInt q);
    instruction_t qasm() const override;
    gate_type_t type() const override;
    cmat_t mat() const override;
};

class phase : public gate {
public:
    cmat_t m;
    explicit phase(utils::UInt q);
    instruction_t qasm() const override;
    gate_type_t type() const override;
    cmat_t mat() const override;
};

class phasedag : public gate {
public:
    cmat_t m;
    explicit phasedag(utils::UInt q);
    instruction_t qasm() const override;
    gate_type_t type() const override;
    cmat_t mat() const override;
};

class rx : public gate {
public:
    cmat_t m;
    rx(utils::UInt q, utils::Real theta);
    instruction_t qasm() const override;
    gate_type_t type() const override;
    cmat_t mat() const override;
};

class ry : public gate {
public:
    cmat_t m;
    ry(utils::UInt q, utils::Real theta);
    instruction_t qasm() const override;
    gate_type_t type() const override;
    cmat_t mat() const override;
};

class rz : public gate {
public:
    cmat_t m;
    rz(utils::UInt q, utils::Real theta);
    instruction_t qasm() const override;
    gate_type_t type() const override;
    cmat_t mat() const override;
};

class t : public gate {
public:
    cmat_t m;
    explicit t(utils::UInt q);
    instruction_t qasm() const override;
    gate_type_t type() const override;
    cmat_t mat() const override;
};

class tdag : public gate {
public:
    cmat_t m;
    explicit tdag(utils::UInt q);
    instruction_t qasm() const override;
    gate_type_t type() const override;
    cmat_t mat() const override;
};

class pauli_x : public gate {
public:
    cmat_t m;
    explicit pauli_x(utils::UInt q);
    instruction_t qasm() const override;
    gate_type_t type() const override;
    cmat_t mat() const override;
};

class pauli_y : public gate {
public:
    cmat_t m;
    explicit pauli_y(utils::UInt q);
    instruction_t qasm() const override;
    gate_type_t type() const override;
    cmat_t mat() const override;
};

class pauli_z : public gate {
public:
    cmat_t m;
    explicit pauli_z(utils::UInt q);
    instruction_t qasm() const override;
    gate_type_t type() const override;
    cmat_t mat() const override;
};

class rx90 : public gate {
public:
    cmat_t m;
    explicit rx90(utils::UInt q);
    instruction_t qasm() const override;
    gate_type_t type() const override;
    cmat_t mat() const override;
};

class mrx90 : public gate {
public:
    cmat_t m;
    explicit mrx90(utils::UInt q);
    instruction_t qasm() const override;
    gate_type_t type() const override;
    cmat_t mat() const override;
};

class rx180 : public gate {
public:
    cmat_t m;
    explicit rx180(utils::UInt q);
    instruction_t qasm() const override;
    gate_type_t type() const override;
    cmat_t mat() const override;
};

class ry90 : public gate {
public:
    cmat_t m;
    explicit ry90(utils::UInt q);
    instruction_t qasm() const override;
    gate_type_t type() const override;
    cmat_t mat() const override;
};

class mry90 : public gate {
public:
    cmat_t m;
    explicit mry90(utils::UInt q);
    instruction_t qasm() const override;
    gate_type_t type() const override;
    cmat_t mat() const override;
};

class ry180 : public gate {
public:
    cmat_t m;
    explicit ry180(utils::UInt q);
    instruction_t qasm() const override;
    gate_type_t type() const override;
    cmat_t mat() const override;
};

class measure : public gate {
public:
    cmat_t m;
    explicit measure(utils::UInt q);
    measure(utils::UInt q, utils::UInt c);
    instruction_t qasm() const override;
    gate_type_t type() const override;
    cmat_t mat() const override;
};

class prepz : public gate {
public:
    cmat_t m;
    explicit prepz(utils::UInt q);
    instruction_t qasm() const override;
    gate_type_t type() const override;
    cmat_t mat() const override;
};

class cnot : public gate {
public:
    cmat_t m;
    cnot(utils::UInt q1, utils::UInt q2);
    instruction_t qasm() const override;
    gate_type_t type() const override;
    cmat_t mat() const override;
};

class cphase : public gate {
public:
    cmat_t m;
    cphase(utils::UInt q1, utils::UInt q2);
    instruction_t qasm() const override;
    gate_type_t type() const override;
    cmat_t mat() const override;
};

class toffoli : public gate {
public:
    cmat_t m;
    toffoli(utils::UInt q1, utils::UInt q2, utils::UInt q3);
    instruction_t qasm() const override;
    gate_type_t type() const override;
    cmat_t mat() const override;
};

class nop : public gate {
public:
    cmat_t m;
    nop();
    instruction_t qasm() const override;
    gate_type_t type() const override;
    cmat_t mat() const override;
};

class swap : public gate {
public:
    cmat_t m;
    swap(utils::UInt q1, utils::UInt q2);
    instruction_t qasm() const override;
    gate_type_t type() const override;
    cmat_t mat() const override;
};

/****************************************************************************\
| Special gates
\****************************************************************************/

class wait : public gate {
public:
    cmat_t m;
    utils::UInt duration_in_cycles;

    wait(utils::Vec<utils::UInt> qubits, utils::UInt d, utils::UInt dc);
    instruction_t qasm() const override;
    gate_type_t type() const override;
    cmat_t mat() const override;
};

class SOURCE : public gate {
public:
    cmat_t m;
    SOURCE();
    instruction_t qasm() const override;
    gate_type_t type() const override;
    cmat_t mat() const override;
};

class SINK : public gate {
public:
    cmat_t m;
    SINK();
    instruction_t qasm() const override;
    gate_type_t type() const override;
    cmat_t mat() const override;
};

class display : public gate {
public:
    cmat_t m;
    display();
    instruction_t qasm() const override;
    gate_type_t type() const override;
    cmat_t mat() const override;
};

class custom_gate : public gate {
public:
    cmat_t              m;                // matrix representation
<<<<<<< HEAD
    utils::Str         arch_operation_name;  // name of instruction in the architecture (e.g. cc_light_instr)
    explicit custom_gate(const utils::Str &name);
=======
    std::string         arch_operation_name;  // name of instruction in the architecture (e.g. cc_light_instr)
    std::vector<size_t> codewords; // index 0 is right and index 1 is left, in case of multi-qubit gate
    explicit custom_gate(const std::string &name);
>>>>>>> f5af0347
    custom_gate(const custom_gate &g);
    static bool is_qubit_id(const utils::Str &str);
    static utils::UInt qubit_id(const utils::Str &qubit);
    void load(nlohmann::json &instr);
    void print_info() const;
    instruction_t qasm() const override;
    gate_type_t type() const override;
    cmat_t mat() const override;
};

class composite_gate : public custom_gate {
public:
    cmat_t m;
    utils::Vec<gate *> gs;
    explicit composite_gate(const utils::Str &name);
    composite_gate(const utils::Str &name, const utils::Vec<gate*> &seq);
    instruction_t qasm() const override;
    gate_type_t type() const override;
    cmat_t mat() const override;
};

} // namespace ql<|MERGE_RESOLUTION|>--- conflicted
+++ resolved
@@ -466,15 +466,10 @@
 
 class custom_gate : public gate {
 public:
-    cmat_t              m;                // matrix representation
-<<<<<<< HEAD
-    utils::Str         arch_operation_name;  // name of instruction in the architecture (e.g. cc_light_instr)
+    cmat_t m; // matrix representation
+    utils::Str arch_operation_name;  // name of instruction in the architecture (e.g. cc_light_instr)
+    utils::Vec<utils::UInt> codewords; // index 0 is right and index 1 is left, in case of multi-qubit gate
     explicit custom_gate(const utils::Str &name);
-=======
-    std::string         arch_operation_name;  // name of instruction in the architecture (e.g. cc_light_instr)
-    std::vector<size_t> codewords; // index 0 is right and index 1 is left, in case of multi-qubit gate
-    explicit custom_gate(const std::string &name);
->>>>>>> f5af0347
     custom_gate(const custom_gate &g);
     static bool is_qubit_id(const utils::Str &str);
     static utils::UInt qubit_id(const utils::Str &qubit);
