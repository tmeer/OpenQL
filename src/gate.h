--- conflicted
+++ resolved
@@ -209,12 +209,8 @@
     utils::Vec<utils::UInt> breg_operands;        // bit operands e.g. assigned to by measure; cond_operands are separate
     utils::Vec<utils::UInt> cond_operands;        // 0, 1 or 2 bit operands of condition
     cond_type_t condition = cond_always;          // defines condition and by that number of bit operands of condition
-<<<<<<< HEAD
     swap_parameters swap_params;                  // if the gate is part of a swap/move, this will contain the real and virtual qubits involved
-    utils::Int int_operand = 0;
-=======
-    utils::Int int_operand = 0;						// FIXME: move to class 'classical'
->>>>>>> 715645c5
+    utils::Int int_operand = 0;                   // FIXME: move to class 'classical'
     utils::UInt duration = 0;
     utils::Real angle = 0.0;                      // for arbitrary rotations
     utils::UInt cycle = MAX_CYCLE;                // cycle after scheduling; MAX_CYCLE indicates undefined
