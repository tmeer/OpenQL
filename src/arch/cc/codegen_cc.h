--- conflicted
+++ resolved
@@ -18,6 +18,7 @@
 #include <string>
 #include <cstddef>  // for size_t etc.
 #include "utils/vec.h"
+#include "utils/json.h"
 
 namespace ql {
 
@@ -77,9 +78,9 @@
 #endif
 #if OPT_PRAGMA
         // pragma 'gates'
-		const json *pragma;
-		std::vector<size_t> pragmaCops;
-		std::vector<size_t> pragmaQops;		// FIXME: naming, integrate with readout(Cop,Qubit}
+		const utils::Json *pragma;
+		utils::Vec<utils::UInt> pragmaCops;
+		utils::Vec<utils::UInt> pragmaQops;		// FIXME: naming, integrate with readout(Cop,Qubit}
 #endif
     } tBundleInfo; // information for an instrument group (of channels), for a single instruction
     // FIXME: rename tInstrInfo, store gate as annotation, move to class cc:IR, together with custmGate(), bundleStart(), bundleFinish()?
@@ -106,22 +107,19 @@
     bool mapPreloaded = false;
 
 	// codegen state, program scope
-	json codewordTable;                                         // codewords versus signals per instrument group
+	utils::Json codewordTable;                                  // codewords versus signals per instrument group
 	std::stringstream codeSection;                              // the code generated
 
-<<<<<<< HEAD
+//<<<<<<< HEAD
 	// codegen state, kernel scope FIXME: create class
     unsigned int lastEndCycle[MAX_INSTRS];                      // vector[instrIdx], maintain where we got per slot
 #if OPT_PRAGMA
 	std::string pragmaForLabel;
-=======
-    // codegen state
-    unsigned int lastEndCycle[MAX_INSTRS];                      // vector[instrIdx], maintain where we got per slot, kernel scope
-    std::vector<std::vector<tBundleInfo>> bundleInfo;           // matrix[instrIdx][group], bundle scope
-    utils::Json codewordTable;                                  // codewords versus signals per instrument group
-#if OPT_FEEDBACK
-    Json inputLutTable;                                         // input LUT usage per instrument group
->>>>>>> 907ac3dd
+//=======
+//    utils::Json codewordTable;                                  // codewords versus signals per instrument group
+//#if OPT_FEEDBACK
+//    Json inputLutTable;                                         // input LUT usage per instrument group
+//>>>>>>> 907ac3dd0fe546f7bd507b0f5a6ccc4c476d7bf1
 #endif
 
 	// codegen state, bundle scope
@@ -136,7 +134,7 @@
     // helpers
     void emitProgramStart();
     void padToCycle(size_t instrIdx, size_t startCycle, int slot, const std::string &instrumentName);
-    tCalcSignalValue calcSignalValue(const settings_cc::tSignalDef &sd, size_t s, const std::vector<size_t> &qops, const std::string &iname);
+    tCalcSignalValue calcSignalValue(const settings_cc::tSignalDef &sd, size_t s, const utils::Vec<utils::UInt> &qops, const std::string &iname);
 #if !OPT_SUPPORT_STATIC_CODEWORDS
     uint32_t assignCodeword(const std::string &instrumentName, int instrIdx, int group);
 #endif
