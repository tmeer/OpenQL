/**
 * @file    settings_cc.h
 * @date    20201001
 * @author  Wouter Vlothuizen (wouter.vlothuizen@tno.nl)
 * @brief   handle JSON settings for the CC backend
 * @note
 */

#pragma once

#include "options_cc.h"
#include "platform.h"
#include "utils/json.h"


namespace ql {

class settings_cc
{
public: // types
    typedef struct {
        utils::Json signal;         // a copy of the signal node found
        std::string path;           // path of the node, for reporting purposes
    } tSignalDef;

    typedef struct {
        const utils::Json *instrument;
        std::string instrumentName; // key 'instruments[]/name'
        int slot;                   // key 'instruments[]/controller/slot'
#if OPT_FEEDBACK
        bool forceCondGatesOn;      // optional key 'instruments[]/force_cond_gates_on', can be used to always enable AWG if gate execution is controlled by VSM
#endif
    } tInstrumentInfo;              // information from key 'instruments'

    typedef struct {
        tInstrumentInfo ii;
        std::string refControlMode;
        utils::Json controlMode;    // FIXME: pointer
        size_t controlModeGroupCnt; // number of groups in key 'control_bits' of effective control mode
        size_t controlModeGroupSize;// the size (#channels) of the effective control mode group
    } tInstrumentControl;           // information from key 'instruments/ref_control_mode'

    typedef struct {
        tInstrumentControl ic;
        int instrIdx;               // the index into JSON "eqasm_backend_cc/instruments" that provides the signal
        int group;                  // the group of channels within the instrument that provides the signal
    } tSignalInfo;

    static const int NO_STATIC_CODEWORD_OVERRIDE = -1;

public: // functions
    settings_cc() = default;
    ~settings_cc() = default;

    void loadBackendSettings(const quantum_platform &platform);
<<<<<<< HEAD
	bool isReadout(const std::string &iname);
	bool isPragma(const std::string &iname);
	const json *getPragma(const std::string &iname);
	int getReadoutWait();
	tSignalDef findSignalDefinition(const json &instruction, const std::string &iname) const;
=======
    tSignalDef findSignalDefinition(const utils::Json &instruction, const std::string &iname) const;
>>>>>>> 907ac3dd
    tInstrumentInfo getInstrumentInfo(size_t instrIdx) const;
    tInstrumentControl getInstrumentControl(size_t instrIdx) const;
	int getResultBit(const tInstrumentControl &ic, int group) const;

    // find instrument/group providing instructionSignalType for qubit
    tSignalInfo findSignalInfoForQubit(const std::string &instructionSignalType, size_t qubit) const;

    static int findStaticCodewordOverride(const utils::Json &instruction, size_t operandIdx, const std::string &iname);

    // 'getters'
    const utils::Json &getInstrumentAtIdx(size_t instrIdx) const { return (*jsonInstruments)[instrIdx]; }
    size_t getInstrumentsSize() const { return jsonInstruments->size(); }

private:    // vars
<<<<<<< HEAD
	const quantum_platform *platform;                           // remind platform
    const json *jsonInstrumentDefinitions;
    const json *jsonControlModes;
    const json *jsonInstruments;
    const json *jsonSignals;
=======
    const utils::Json *jsonInstrumentDefinitions;
    const utils::Json *jsonControlModes;
    const utils::Json *jsonInstruments;
    const utils::Json *jsonSignals;
>>>>>>> 907ac3dd
}; // class

} // namespace ql<|MERGE_RESOLUTION|>--- conflicted
+++ resolved
@@ -53,15 +53,11 @@
     ~settings_cc() = default;
 
     void loadBackendSettings(const quantum_platform &platform);
-<<<<<<< HEAD
 	bool isReadout(const std::string &iname);
 	bool isPragma(const std::string &iname);
-	const json *getPragma(const std::string &iname);
+	const utils::Json *getPragma(const std::string &iname);
 	int getReadoutWait();
-	tSignalDef findSignalDefinition(const json &instruction, const std::string &iname) const;
-=======
-    tSignalDef findSignalDefinition(const utils::Json &instruction, const std::string &iname) const;
->>>>>>> 907ac3dd
+	tSignalDef findSignalDefinition(const utils::Json &instruction, const std::string &iname) const;
     tInstrumentInfo getInstrumentInfo(size_t instrIdx) const;
     tInstrumentControl getInstrumentControl(size_t instrIdx) const;
 	int getResultBit(const tInstrumentControl &ic, int group) const;
@@ -76,18 +72,11 @@
     size_t getInstrumentsSize() const { return jsonInstruments->size(); }
 
 private:    // vars
-<<<<<<< HEAD
 	const quantum_platform *platform;                           // remind platform
-    const json *jsonInstrumentDefinitions;
-    const json *jsonControlModes;
-    const json *jsonInstruments;
-    const json *jsonSignals;
-=======
     const utils::Json *jsonInstrumentDefinitions;
     const utils::Json *jsonControlModes;
     const utils::Json *jsonInstruments;
     const utils::Json *jsonSignals;
->>>>>>> 907ac3dd
 }; // class
 
 } // namespace ql