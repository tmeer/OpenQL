--- conflicted
+++ resolved
@@ -122,30 +122,6 @@
     }
 }
 
-<<<<<<< HEAD
-    void cqasm_reader::add_parameterized_dual_bit_kernel_operation(ql::quantum_kernel& kernel, const std::string& gate_type, const compiler::Operation& operation)
-    {
-        double angle;
-        std::string kernel_type(gate_type);
-        if (kernel_type == "crk")
-        {
-            //convert crk to cr
-            double k = operation.getRotationAngle();
-            angle = 2 * PI/pow(2, k);
-            kernel_type = "cr";
-        }
-        else
-        {
-            angle = operation.getRotationAngle();
-        }
-        size_t sgmq_indices = operation.getQubitsInvolved(1).getSelectedQubits().getIndices().size();
-        for (size_t index = 0; index < sgmq_indices; index++)
-        {
-            size_t qubit1 = operation.getQubitsInvolved(1).getSelectedQubits().getIndices()[index];
-            size_t qubit2 = operation.getQubitsInvolved(2).getSelectedQubits().getIndices()[index];
-            kernel.gate(kernel_type, {qubit1, qubit2}, {}, 0, angle);
-        }
-=======
 void cqasm_reader::add_parameterized_dual_bit_kernel_operation(
     quantum_kernel &kernel,
     const std::string &gate_type,
@@ -156,11 +132,10 @@
     if (kernel_type == "crk") {
         //convert crk to cr
         double k = operation.getRotationAngle();
-        angle = M_PI/pow(2, k);
+        angle = 2 * M_PI/pow(2, k);
         kernel_type = "cr";
     } else {
         angle = operation.getRotationAngle();
->>>>>>> 23cb3eed
     }
     size_t sgmq_indices = operation.getQubitsInvolved(1).getSelectedQubits().getIndices().size();
     for (size_t index = 0; index < sgmq_indices; index++) {
