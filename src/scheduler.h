--- conflicted
+++ resolved
@@ -133,10 +133,7 @@
         ListDigraph::Node tgtNode = graph.nodeFromId(tgtID);
         ListDigraph::Arc arc = graph.addArc(srcNode,tgtNode);
         weight[arc] = int(std::ceil( static_cast<float>(instruction[srcNode]->duration) / cycle_time));
-<<<<<<< HEAD
-=======
         // weight[arc] = (instruction[srcNode]->duration + cycle_time -1)/cycle_time;
->>>>>>> d0106025
         cause[arc] = operand;
         depType[arc] = deptype;
         DOUT("... dep " << name[srcNode] << " -> " << name[tgtNode] << " (opnd=" << operand << ", dep=" << DepTypesNames[deptype] << ", wght=" << weight[arc] << ")");
@@ -641,7 +638,6 @@
             EOUT("The dependence graph is not a DAG.");
         }
         DOUT("Dependence graph creation Done.");
-<<<<<<< HEAD
     }
 
     void print()
@@ -688,1312 +684,6 @@
             for(size_t j=1; j<totalInstructions-1;j++)
             {
                 fout << Matrix[j][i] << "\t";
-            }
-            fout << endl;
-        }
-
-        fout.close();
-    }
-
-    void get_dot_asap_(
-                bool WithCritical,
-                bool WithCycles,
-                ListDigraph::NodeMap<size_t> & cycle,
-                std::vector<ListDigraph::Node> & order,
-                std::ostream& dotout
-                )
-    {
-        Path<ListDigraph> p;
-        ListDigraph::ArcMap<bool> isInCritical(graph);
-        if(WithCritical)
-        {
-            for (ListDigraph::ArcIt a(graph); a != INVALID; ++a)
-            {
-                isInCritical[a] = false;
-                for ( Path<ListDigraph>::ArcIt ap(p); ap != INVALID; ++ap )
-                {
-                    if(a==ap)
-                    {
-                        isInCritical[a] = true;
-                        break;
-                    }
-                }
-            }
-        }
-
-        string NodeStyle(" fontcolor=black, style=filled, fontsize=16");
-        string EdgeStyle1(" color=black");
-        string EdgeStyle2(" color=red");
-        string EdgeStyle = EdgeStyle1;
-
-        dotout << "digraph {\ngraph [ rankdir=TD; ]; // or rankdir=LR"
-            << "\nedge [fontsize=16, arrowhead=vee, arrowsize=0.5];"
-            << endl;
-
-        // first print the nodes
-        for (ListDigraph::NodeIt n(graph); n != INVALID; ++n)
-        {
-            int nid = graph.id(n);
-            string nodeName = name[n];
-            dotout  << "\"" << nid << "\""
-                    << " [label=\" " << nodeName <<" \""
-                    << NodeStyle
-                    << "];" << endl;
-        }
-
-        if( WithCycles)
-        {
-            // Print cycle numbers as timeline, as shown below
-            size_t cn=0,TotalCycles=0;
-            dotout << "{\nnode [shape=plaintext, fontsize=16, fontcolor=blue]; \n";
-            ListDigraph::NodeMap<size_t>::MapIt it(cycle);
-            if(it != INVALID)
-                TotalCycles=cycle[it];
-            for(cn=0;cn<=TotalCycles;++cn)
-            {
-                if(cn>0)
-                    dotout << " -> ";
-                dotout << "Cycle" << cn;
-            }
-            dotout << ";\n}\n";
-
-            // Now print ranks, as shown below
-            std::vector<ListDigraph::Node>::reverse_iterator rit;
-            for ( rit = order.rbegin(); rit != order.rend(); ++rit)
-            {
-                int nid = graph.id(*rit);
-                dotout << "{ rank=same; Cycle" << cycle[*rit] <<"; " <<nid<<"; }\n";
-            }
-        }
-
-        // now print the edges
-        for (ListDigraph::ArcIt arc(graph); arc != INVALID; ++arc)
-        {
-            ListDigraph::Node srcNode = graph.source(arc);
-            ListDigraph::Node dstNode = graph.target(arc);
-            int srcID = graph.id( srcNode );
-            int dstID = graph.id( dstNode );
-
-            if(WithCritical)
-                EdgeStyle = ( isInCritical[arc]==true ) ? EdgeStyle2 : EdgeStyle1;
-
-            dotout << dec
-                << "\"" << srcID << "\""
-                << "->"
-                << "\"" << dstID << "\""
-                << "[ label=\""
-                << "q" << cause[arc]
-                << " , " << weight[arc]
-                << " , " << DepTypesNames[ depType[arc] ]
-                <<"\""
-                << " " << EdgeStyle << " "
-                << "]"
-                << endl;
-        }
-
-        dotout << "}" << endl;
-    }
-
-    void get_dot(std::string & dot)
-    {
-        stringstream ssdot;
-        ListDigraph::NodeMap<size_t> cycle(graph);
-        std::vector<ListDigraph::Node> order;
-        get_dot_asap_(false, false, cycle, order, ssdot);
-        dot = ssdot.str();
-    }
-
-private:
-
-// =========== pre179 schedulers
-
-    void topological_sort(std::vector<ListDigraph::Node> & order)
-    {
-        // DOUT("Performing Topological sort.");
-        ListDigraph::NodeMap<int> rorder(graph);
-        if( !dag(graph) )
-        {
-            EOUT("This digraph is not a DAG.");
-        }
-
-        // result is in reverse topological order!
-        topologicalSort(graph, rorder);
-
-#ifdef DEBUG
-        for (ListDigraph::ArcIt a(graph); a != INVALID; ++a)
-        {
-            if( rorder[graph.source(a)] > rorder[graph.target(a)] )
-                EOUT("Wrong topologicalSort()");
-        }
-#endif
-
-        for (ListDigraph::NodeMap<int>::MapIt it(rorder); it != INVALID; ++it)
-        {
-            order.push_back(it);
-        }
-
-        // DOUT("Nodes in Topological order:");
-        // for ( std::vector<ListDigraph::Node>::reverse_iterator it = order.rbegin(); it != order.rend(); ++it)
-        // {
-        //     std::cout << name[*it] << std::endl;
-        // }
-    }
-
-    void print_topological_order()
-    {
-        std::vector<ListDigraph::Node> order;
-        topological_sort(order);
-
-        COUT("Printing nodes in Topological order");
-        for ( std::vector<ListDigraph::Node>::reverse_iterator it = order.rbegin(); it != order.rend(); ++it)
-        {
-            std::cout << name[*it] << std::endl;
-        }
-    }
-
-// =========== pre179 asap
-
-    void schedule_asap_(ListDigraph::NodeMap<size_t> & cycle, std::vector<ListDigraph::Node> & order)
-    {
-        DOUT("Performing ASAP Scheduling");
-        topological_sort(order);
-
-        std::vector<ListDigraph::Node>::reverse_iterator currNode = order.rbegin();
-        cycle[*currNode]=0; // src dummy in cycle 0
-        ++currNode;
-        while(currNode != order.rend() )
-        {
-            size_t currCycle=0;
-            // DOUT("Scheduling " << name[*currNode]);
-            for( ListDigraph::InArcIt arc(graph,*currNode); arc != INVALID; ++arc )
-            {
-                ListDigraph::Node srcNode  = graph.source(arc);
-                size_t srcCycle = cycle[srcNode];
-                if(currCycle < (srcCycle + weight[arc]))
-                {
-                    currCycle = srcCycle + weight[arc];
-                }
-            }
-            cycle[*currNode]=currCycle;
-            ++currNode;
-        }
-
-        DOUT("Performing ASAP Scheduling [Done].");
-    }
-
-    // with rc and latency compensation
-    void schedule_asap_( ListDigraph::NodeMap<size_t> & cycle, std::vector<ListDigraph::Node> & order,
-                       ql::arch::resource_manager_t & rm, const ql::quantum_platform & platform)
-    {
-        DOUT("Performing RC ASAP Scheduling");
-        topological_sort(order);
-
-        std::vector<ListDigraph::Node>::reverse_iterator currNode = order.rbegin();
-        size_t currCycle=0;
-        cycle[*currNode]=currCycle; // source node
-        ++currNode;
-        while(currNode != order.rend() )
-        {
-            DOUT("");
-            auto & curr_ins = instruction[*currNode];
-            auto & id = curr_ins->name;
-            COUT("id: " << id);
-
-            size_t op_start_cycle=0;
-            DOUT("Scheduling " << name[*currNode]);
-            for( ListDigraph::InArcIt arc(graph,*currNode); arc != INVALID; ++arc )
-            {
-                ListDigraph::Node srcNode  = graph.source(arc);
-                size_t srcCycle = cycle[srcNode];
-                if(op_start_cycle < (srcCycle + weight[arc]))
-                {
-                    op_start_cycle = srcCycle + weight[arc];
-                }
-            }
-
-            if(curr_ins->type() == ql::gate_type_t::__dummy_gate__ ||
-               curr_ins->type() == ql::gate_type_t::__classical_gate__)
-            {
-                cycle[*currNode]=op_start_cycle;
-            }
-            else
-            {
-                std::string operation_name(id);
-                std::string operation_type; // MW/FLUX/READOUT etc
-                std::string instruction_type; // single / two qubit
-                size_t operation_duration = std::ceil( static_cast<float>(curr_ins->duration) / cycle_time);
-
-                // FIXME: platform dependent fields
-                if(platform.instruction_settings.count(id) > 0)
-                {
-                    COUT("New count logic, Found " << id);
-                    if(platform.instruction_settings[id].count("cc_light_instr") > 0)
-                    {
-                        operation_name = platform.instruction_settings[id]["cc_light_instr"];
-                    }
-                    if(platform.instruction_settings[id].count("type") > 0)
-                    {
-                        operation_type = platform.instruction_settings[id]["type"];
-                    }
-                    if(platform.instruction_settings[id].count("cc_light_instr_type") > 0)
-                    {
-                        instruction_type = platform.instruction_settings[id]["cc_light_instr_type"];
-                    }
-                }
-
-                while(op_start_cycle < MAX_CYCLE)
-                {
-                    DOUT("Trying to schedule: " << name[*currNode] << "  in cycle: " << op_start_cycle);
-                    DOUT("current operation_duration: " << operation_duration);
-                    if( rm.available(op_start_cycle, curr_ins, operation_name, operation_type, instruction_type, operation_duration) )
-                    {
-                        DOUT("Resources available at cycle " << op_start_cycle << ", Scheduled.");
-
-                        rm.reserve(op_start_cycle, curr_ins, operation_name, operation_type, instruction_type, operation_duration);
-                        cycle[*currNode]=op_start_cycle;
-                        break;
-                    }
-                    else
-                    {
-                        DOUT("Resources not available at cycle " << op_start_cycle << ", trying again ...");
-                        ++op_start_cycle;
-                    }
-                }
-
-                if(op_start_cycle >= MAX_CYCLE)
-                {
-                    EOUT("Error: could not find schedule");
-                    throw ql::exception("[x] Error : could not find schedule !",false);
-                }
-            }
-            ++currNode;
-        }
-
-        // DOUT("Printing ASAP Schedule before latency compensation");
-        // DOUT("Cycle    Instruction");
-        // for ( auto it = order.rbegin(); it != order.rend(); ++it)
-        // {
-        //     DOUT( cycle[*it] << "  <- " << name[*it] );
-        // }
-
-        // latency compensation
-        DOUT("Latency compensation ...");
-        for ( auto it = order.begin(); it != order.end(); ++it)
-        {
-            auto & curr_ins = instruction[*it];
-            auto & id = curr_ins->name;
-            // DOUT("Latency compensating instruction: " << id);
-            long latency_cycles=0;
-
-            if(platform.instruction_settings.count(id) > 0)
-            {
-                if(platform.instruction_settings[id].count("latency") > 0)
-                {
-                    float latency_ns = platform.instruction_settings[id]["latency"];
-                    latency_cycles = long(std::ceil( static_cast<float>(std::abs(latency_ns)) / cycle_time)) *
-                                          ql::utils::sign_of(latency_ns);
-                }
-            }
-            cycle[*it] = cycle[*it] + latency_cycles;
-            // DOUT( cycle[*it] << " <- " << name[*it] << latency_cycles );
-        }
-
-        COUT("Re-ordering ...");
-        // re-order
-        std::sort
-            (
-                order.begin(),
-                order.end(),
-                [&](ListDigraph::Node & n1, ListDigraph::Node & n2) { return cycle[n1] > cycle[n2]; }
-            );
-
-        // DOUT("Printing ASAP Schedule after latency compensation");
-        // DOUT("Cycle    Instruction");
-        // for ( auto it = order.rbegin(); it != order.rend(); ++it)
-        // {
-        //     DOUT( cycle[*it] << "        " << name[*it] );
-        // }
-
-        DOUT("Performing RC ASAP Scheduling [Done].");
-    }
-
-    // void PrintScheduleASAP()
-    // {
-    //     ListDigraph::NodeMap<size_t> cycle(graph);
-    //     std::vector<ListDigraph::Node> order;
-    //     schedule_asap_(cycle,order);
-    //     COUT("\nPrinting ASAP Schedule");
-    //     std::cout << "Cycle <- Instruction " << std::endl;
-    //     std::vector<ListDigraph::Node>::reverse_iterator it;
-    //     for ( it = order.rbegin(); it != order.rend(); ++it)
-    //     {
-    //         std::cout << cycle[*it] << "     <- " <<  name[*it] << std::endl;
-    //     }
-    // }
-
-
-    ql::ir::bundles_t schedule_asap_pre179(std::string & sched_dot)
-    {
-        DOUT("Scheduling ASAP to get bundles ...");
-        ql::ir::bundles_t bundles;
-        ListDigraph::NodeMap<size_t> cycle(graph);
-        std::vector<ListDigraph::Node> order;
-        schedule_asap_(cycle, order);
-
-        if(ql::options::get("print_dot_graphs") == "yes")
-        {
-            stringstream ssdot;
-            get_dot_asap_(false, true, cycle, order, ssdot);
-            sched_dot = ssdot.str();
-        }
-
-        typedef std::vector<ql::gate*> insInOneCycle;
-        std::map<size_t,insInOneCycle> insInAllCycles;
-
-        std::vector<ListDigraph::Node>::reverse_iterator rit;
-        for ( rit = order.rbegin(); rit != order.rend(); ++rit)
-        {
-            if( instruction[*rit]->type() != ql::gate_type_t::__wait_gate__ )
-                insInAllCycles[ cycle[*rit] ].push_back( instruction[*rit] );
-        }
-
-        size_t TotalCycles = 0;
-        if( ! order.empty() )
-        {
-            // order.rbegin==SOURCE, order.begin==SINK
-            TotalCycles =  cycle[ *( order.begin() ) ];
-        }
-
-        for(size_t currCycle=1; currCycle<TotalCycles; ++currCycle)
-        {
-            auto it = insInAllCycles.find(currCycle);
-            ql::ir::bundle_t abundle;
-            abundle.start_cycle = currCycle;
-            size_t bduration = 0;
-            if( it != insInAllCycles.end() )
-            {
-                auto nInsThisCycle = insInAllCycles[currCycle].size();
-                for(size_t i=0; i<nInsThisCycle; ++i )
-                {
-                    ql::ir::section_t asec;
-                    auto & ins = insInAllCycles[currCycle][i];
-                    asec.push_back(ins);
-                    abundle.parallel_sections.push_back(asec);
-                    size_t iduration = ins->duration;
-                    bduration = std::max(bduration, iduration);
-                }
-                abundle.duration_in_cycles = size_t(std::ceil(static_cast<float>(bduration)/cycle_time));
-                bundles.push_back(abundle);
-            }
-        }
-        if( ! order.empty() )
-        {
-            // Totalcycles == cycle[t] (i.e. of SINK), and includes SOURCE with its duration
-            DOUT("Depth: " << TotalCycles-bundles.front().start_cycle);
-        }
-        else
-        {
-            DOUT("Depth: " << 0);
-        }
-
-        DOUT("Scheduling ASAP to get bundles [DONE]");
-        return bundles;
-    }
-
-
-
-    // the following with rc and buffer-buffer delays
-    ql::ir::bundles_t schedule_asap_pre179(ql::arch::resource_manager_t & rm,
-        const ql::quantum_platform & platform, std::string & sched_dot)
-    {
-        DOUT("RC Scheduling ASAP to get bundles ...");
-        ql::ir::bundles_t bundles;
-        ListDigraph::NodeMap<size_t> cycle(graph);
-        std::vector<ListDigraph::Node> order;
-        schedule_asap_(cycle, order, rm, platform);
-
-        if(ql::options::get("print_dot_graphs") == "yes")
-        {
-            stringstream ssdot;
-            get_dot_asap_(false, true, cycle, order, ssdot);
-            sched_dot = ssdot.str();
-        }
-
-        typedef std::vector<ql::gate*> insInOneCycle;
-        std::map<size_t,insInOneCycle> insInAllCycles;
-
-        std::vector<ListDigraph::Node>::iterator it;
-        for ( it = order.begin(); it != order.end(); ++it)
-        {
-            if ( instruction[*it]->type() != ql::gate_type_t::__wait_gate__ &&
-                 instruction[*it]->type() != ql::gate_type_t::__dummy_gate__
-               )
-            {
-                insInAllCycles[ cycle[*it] ].push_back( instruction[*it] );
-            }
-        }
-
-        size_t TotalCycles = 0;
-        if( ! order.empty() )
-        {
-            // order.rbegin==SOURCE, order.begin==SINK
-            TotalCycles =  cycle[ *( order.begin() ) ];
-        }
-
-        for(size_t currCycle = 0; currCycle<=TotalCycles; ++currCycle)
-        {
-            auto it = insInAllCycles.find(currCycle);
-            if( it != insInAllCycles.end() )
-            {
-                ql::ir::bundle_t abundle;
-                size_t bduration = 0;
-                auto nInsThisCycle = insInAllCycles[currCycle].size();
-                for(size_t i=0; i<nInsThisCycle; ++i )
-                {
-                    ql::ir::section_t aparsec;
-                    auto & ins = insInAllCycles[currCycle][i];
-                    aparsec.push_back(ins);
-                    abundle.parallel_sections.push_back(aparsec);
-                    size_t iduration = ins->duration;
-                    bduration = std::max(bduration, iduration);
-                }
-                abundle.start_cycle = currCycle;
-                abundle.duration_in_cycles = size_t(std::ceil(static_cast<float>(bduration)/cycle_time));
-                bundles.push_back(abundle);
-            }
-        }
-        if( ! order.empty() )
-        {
-            // Totalcycles == cycle[t] (i.e. of SINK), and includes SOURCE with its duration
-            DOUT("Depth: " << TotalCycles-bundles.front().start_cycle);
-        }
-        else
-        {
-            DOUT("Depth: " << 0);
-        }
-
-        // insert buffer - buffer delays
-        DOUT("buffer-buffer delay insertion ... ");
-        std::vector<std::string> operations_prev_bundle;
-        size_t buffer_cycles_accum = 0;
-        for(ql::ir::bundle_t & abundle : bundles)
-        {
-            std::vector<std::string> operations_curr_bundle;
-            for( auto secIt = abundle.parallel_sections.begin(); secIt != abundle.parallel_sections.end(); ++secIt )
-            {
-                for(auto insIt = secIt->begin(); insIt != secIt->end(); ++insIt )
-                {
-                    auto & id = (*insIt)->name;
-                    std::string op_type("none");
-                    if(platform.instruction_settings.count(id) > 0)
-                    {
-                        if(platform.instruction_settings[id].count("type") > 0)
-                        {
-                            op_type = platform.instruction_settings[id]["type"];
-                        }
-                    }
-                    operations_curr_bundle.push_back(op_type);
-                }
-            }
-
-            size_t buffer_cycles = 0;
-            for(auto & op_prev : operations_prev_bundle)
-            {
-                for(auto & op_curr : operations_curr_bundle)
-                {
-                    auto temp_buf_cycles = buffer_cycles_map[ std::pair<std::string,std::string>(op_prev, op_curr) ];
-                    DOUT("Considering buffer_" << op_prev << "_" << op_curr << ": " << temp_buf_cycles);
-                    buffer_cycles = std::max(temp_buf_cycles, buffer_cycles);
-                }
-            }
-            DOUT( "Inserting buffer : " << buffer_cycles);
-            buffer_cycles_accum += buffer_cycles;
-            abundle.start_cycle = abundle.start_cycle + buffer_cycles_accum;
-            operations_prev_bundle = operations_curr_bundle;
-        }
-
-        DOUT("RC Scheduling ASAP to get bundles [DONE]");
-        return bundles;
-    }
-
-// =========== pre179 alap
-
-    void schedule_alap_(ListDigraph::NodeMap<size_t> & cycle, std::vector<ListDigraph::Node> & order)
-    {
-        DOUT("Performing ALAP Scheduling");
-        topological_sort(order);
-
-        std::vector<ListDigraph::Node>::iterator currNode = order.begin();
-        cycle[*currNode]=MAX_CYCLE;
-        ++currNode;
-        while( currNode != order.end() )
-        {
-            // DOUT("Scheduling " << name[*currNode]);
-            size_t currCycle=MAX_CYCLE;
-            for( ListDigraph::OutArcIt arc(graph,*currNode); arc != INVALID; ++arc )
-            {
-                ListDigraph::Node targetNode  = graph.target(arc);
-                size_t targetCycle = cycle[targetNode];
-                if(currCycle > (targetCycle-weight[arc]) )
-                {
-                    currCycle = targetCycle - weight[arc];
-                }
-            }
-            cycle[*currNode]=currCycle;
-            ++currNode;
-        }
-        // DOUT("Printing ALAP Schedule");
-        // DOUT("Cycle   Cycle-simplified    Instruction");
-        // for ( auto it = order.begin(); it != order.end(); ++it)
-        // {
-        //     DOUT( cycle[*it] << " :: " << MAX_CYCLE-cycle[*it] << "  <- " << name[*it] );
-        // }
-        DOUT("Performing ALAP Scheduling [Done].");
-    }
-
-    // with rc and latency compensation
-    void schedule_alap_( ListDigraph::NodeMap<size_t> & cycle, std::vector<ListDigraph::Node> & order,
-                       ql::arch::resource_manager_t & rm, const ql::quantum_platform & platform)
-    {
-        DOUT("Performing RC ALAP Scheduling");
-
-        topological_sort(order);
-
-        std::vector<ListDigraph::Node>::iterator currNode = order.begin();
-        cycle[*currNode]=MAX_CYCLE;          // sink node
-        ++currNode;
-        while(currNode != order.end() )
-        {
-            DOUT("");
-            auto & curr_ins = instruction[*currNode];
-            auto & id = curr_ins->name;
-
-            size_t op_start_cycle=MAX_CYCLE;
-            DOUT("Scheduling " << name[*currNode]);
-            for( ListDigraph::OutArcIt arc(graph,*currNode); arc != INVALID; ++arc )
-            {
-                ListDigraph::Node targetNode  = graph.target(arc);
-                size_t targetCycle = cycle[targetNode];
-                if(op_start_cycle > (targetCycle - weight[arc]))
-                {
-                    op_start_cycle = targetCycle - weight[arc];
-                }
-            }
-
-            if(curr_ins->type() == ql::gate_type_t::__dummy_gate__ ||
-               curr_ins->type() == ql::gate_type_t::__classical_gate__)
-            {
-                cycle[*currNode]=op_start_cycle;
-            }
-            else
-            {
-                std::string operation_name(id);
-                std::string operation_type; // MW/FLUX/READOUT etc
-                std::string instruction_type; // single / two qubit
-                size_t operation_duration = size_t(std::ceil( static_cast<float>(curr_ins->duration) / cycle_time));
-
-                // FIXME: platform dependent fields
-                if(platform.instruction_settings.count(id) > 0)
-                {
-                    if(platform.instruction_settings[id].count("cc_light_instr") > 0)
-                    {
-                        operation_name = platform.instruction_settings[id]["cc_light_instr"];
-                    }
-                    if(platform.instruction_settings[id].count("type") > 0)
-                    {
-                        operation_type = platform.instruction_settings[id]["type"];
-                    }
-                    if(platform.instruction_settings[id].count("cc_light_instr_type") > 0)
-                    {
-                        instruction_type = platform.instruction_settings[id]["cc_light_instr_type"];
-                    }
-                }
-
-                while(op_start_cycle > 0)
-                {
-                    DOUT("Trying to schedule: " << name[*currNode] << "  in cycle: " << op_start_cycle);
-                    DOUT("current operation_duration: " << operation_duration);
-                    if( rm.available(op_start_cycle, curr_ins, operation_name, operation_type, instruction_type, operation_duration) )
-                    {
-                        DOUT("Resources available at cycle " << op_start_cycle << ", Scheduled.");
-
-                        rm.reserve(op_start_cycle, curr_ins, operation_name, operation_type, instruction_type, operation_duration);
-                        cycle[*currNode]=op_start_cycle;
-                        break;
-                    }
-                    else
-                    {
-                        DOUT("Resources not available at cycle " << op_start_cycle << ", trying again ...");
-                        --op_start_cycle;
-                    }
-                }
-                if(op_start_cycle <= 0)
-                {
-                    EOUT("Error: could not find schedule");
-                    throw ql::exception("[x] Error : could not find schedule !",false);
-                }
-            }
-            ++currNode;
-        }
-
-        // DOUT("Printing ALAP Schedule before latency compensation");
-        // DOUT("Cycle   Cycle-simplified    Instruction");
-        // for ( auto it = order.begin(); it != order.end(); ++it)
-        // {
-        //     DOUT( cycle[*it] << " :: " << MAX_CYCLE-cycle[*it] << "  <- " << name[*it] );
-        // }
-
-        // latency compensation
-        for ( auto it = order.begin(); it != order.end(); ++it)
-        {
-            auto & curr_ins = instruction[*it];
-            auto & id = curr_ins->name;
-            long latency_cycles=0;
-            if(platform.instruction_settings.count(id) > 0)
-            {
-                if(platform.instruction_settings[id].count("latency") > 0)
-                {
-                    float latency_ns = platform.instruction_settings[id]["latency"];
-                    latency_cycles = long(std::ceil( static_cast<float>(std::abs(latency_ns)) / cycle_time)) *
-                                          ql::utils::sign_of(latency_ns);
-                }
-            }
-            cycle[*it] = cycle[*it] + latency_cycles;
-            // DOUT( cycle[*it] << " <- " << name[*it] << latency_cycles );
-        }
-
-        // re-order
-        std::sort
-            (
-                order.begin(),
-                order.end(),
-                [&](ListDigraph::Node & n1, ListDigraph::Node & n2) { return cycle[n1] > cycle[n2]; }
-            );
-
-        // DOUT("Printing ALAP Schedule after latency compensation");
-        // DOUT("Cycle    Instruction");
-        // for ( auto it = order.begin(); it != order.end(); ++it)
-        // {
-        //     DOUT( cycle[*it] << "        " << name[*it] );
-        // }
-
-        DOUT("Performing RC ALAP Scheduling [Done].");
-    }
-
-    // void PrintScheduleALAP()
-    // {
-    //     ListDigraph::NodeMap<size_t> cycle(graph);
-    //     std::vector<ListDigraph::Node> order;
-    //     schedule_alap_(cycle,order);
-
-    //     COUT("\nPrinting ALAP Schedule");
-    //     std::cout << "Cycle <- Instruction " << std::endl;
-    //     std::vector<ListDigraph::Node>::reverse_iterator it;
-    //     for ( it = order.rbegin(); it != order.rend(); ++it)
-    //     {
-    //         std::cout << MAX_CYCLE-cycle[*it] << "     <- " <<  name[*it] << std::endl;
-    //     }
-    // }
-
-    void get_dot_alap_(
-                bool WithCritical,
-                bool WithCycles,
-                ListDigraph::NodeMap<size_t> & cycle,
-                std::vector<ListDigraph::Node> & order,
-                std::ostream& dotout
-                )
-    {
-        ListDigraph::ArcMap<bool> isInCritical(graph);
-        Path<ListDigraph> p;
-        if(WithCritical)
-        {
-            for (ListDigraph::ArcIt a(graph); a != INVALID; ++a)
-            {
-                isInCritical[a] = false;
-                for ( Path<ListDigraph>::ArcIt ap(p); ap != INVALID; ++ap )
-                {
-                    if(a==ap)
-                    {
-                        isInCritical[a] = true;
-                        break;
-                    }
-                }
-            }
-        }
-
-        string NodeStyle(" fontcolor=black, style=filled, fontsize=16");
-        string EdgeStyle1(" color=black");
-        string EdgeStyle2(" color=red");
-        string EdgeStyle = EdgeStyle1;
-
-        dotout << "digraph {\ngraph [ rankdir=TD; ]; // or rankdir=LR"
-            << "\nedge [fontsize=16, arrowhead=vee, arrowsize=0.5];"
-            << endl;
-
-        // first print the nodes
-        for (ListDigraph::NodeIt n(graph); n != INVALID; ++n)
-        {
-            int nid = graph.id(n);
-            string nodeName = name[n];
-            dotout  << "\"" << nid << "\""
-                    << " [label=\" " << nodeName <<" \""
-                    << NodeStyle
-                    << "];" << endl;
-        }
-
-        if( WithCycles)
-        {
-            // Print cycle numbers as timeline, as shown below
-            size_t cn=0,TotalCycles = MAX_CYCLE - cycle[ *( order.rbegin() ) ];
-            dotout << "{\nnode [shape=plaintext, fontsize=16, fontcolor=blue]; \n";
-
-            for(cn=0;cn<=TotalCycles;++cn)
-            {
-                if(cn>0)
-                    dotout << " -> ";
-                dotout << "Cycle" << cn;
-            }
-            dotout << ";\n}\n";
-
-            // Now print ranks, as shown below
-            std::vector<ListDigraph::Node>::reverse_iterator rit;
-            for ( rit = order.rbegin(); rit != order.rend(); ++rit)
-            {
-                int nid = graph.id(*rit);
-                dotout << "{ rank=same; Cycle" << TotalCycles - (MAX_CYCLE - cycle[*rit]) <<"; " <<nid<<"; }\n";
-            }
-        }
-
-        // now print the edges
-        for (ListDigraph::ArcIt arc(graph); arc != INVALID; ++arc)
-        {
-            ListDigraph::Node srcNode = graph.source(arc);
-            ListDigraph::Node dstNode = graph.target(arc);
-            int srcID = graph.id( srcNode );
-            int dstID = graph.id( dstNode );
-
-            if(WithCritical)
-                EdgeStyle = ( isInCritical[arc]==true ) ? EdgeStyle2 : EdgeStyle1;
-
-            dotout << dec
-                << "\"" << srcID << "\""
-                << "->"
-                << "\"" << dstID << "\""
-                << "[ label=\""
-                << "q" << cause[arc]
-                << " , " << weight[arc]
-                << " , " << DepTypesNames[ depType[arc] ]
-                <<"\""
-                << " " << EdgeStyle << " "
-                << "]"
-                << endl;
-        }
-
-        dotout << "}" << endl;
-    }
-
-
-    // the following without rc and buffer-buffer delays
-    ql::ir::bundles_t schedule_alap_pre179(std::string & sched_dot)
-    {
-        DOUT("Scheduling ALAP to get bundles ...");
-        ql::ir::bundles_t bundles;
-        ListDigraph::NodeMap<size_t> cycle(graph);
-        std::vector<ListDigraph::Node> order;
-        schedule_alap_(cycle,order);
-
-        if(ql::options::get("print_dot_graphs") == "yes")
-        {
-            stringstream ssdot;
-            get_dot_alap_(false, true, cycle, order, ssdot);
-            sched_dot = ssdot.str();
-        }
-
-        typedef std::vector<ql::gate*> insInOneCycle;
-        std::map<size_t,insInOneCycle> insInAllCycles;
-
-        std::vector<ListDigraph::Node>::iterator it;
-        for ( it = order.begin(); it != order.end(); ++it)
-        {
-            if( instruction[*it]->type() != ql::gate_type_t::__wait_gate__ )
-                insInAllCycles[ MAX_CYCLE - cycle[*it] ].push_back( instruction[*it] );
-        }
-
-        size_t TotalCycles = 0;
-        if( ! order.empty() )
-        {
-            // order.rbegin==SOURCE, order.begin==SINK
-            TotalCycles =  MAX_CYCLE - cycle[ *( order.rbegin() ) ];
-        }
-
-        for(size_t currCycle = TotalCycles-1; currCycle>0; --currCycle)
-        {
-            auto it = insInAllCycles.find(currCycle);
-            ql::ir::bundle_t abundle;
-            abundle.start_cycle = TotalCycles - currCycle;
-            size_t bduration = 0;
-            if( it != insInAllCycles.end() )
-            {
-                auto nInsThisCycle = insInAllCycles[currCycle].size();
-                for(size_t i=0; i<nInsThisCycle; ++i )
-                {
-                    ql::ir::section_t asec;
-                    auto & ins = insInAllCycles[currCycle][i];
-                    asec.push_back(ins);
-                    abundle.parallel_sections.push_back(asec);
-                    size_t iduration = ins->duration;
-                    bduration = std::max(bduration, iduration);
-                }
-                abundle.duration_in_cycles = size_t(std::ceil(static_cast<float>(bduration)/cycle_time));
-                bundles.push_back(abundle);
-            }
-        }
-        if( ! order.empty() )
-        {
-            // Totalcycles == MAX_CYCLE-(MAX_CYCLE-cycle[s]) (i.e. of SOURCE) and includes SOURCE with duration 1
-            DOUT("Depth: " << TotalCycles-bundles.front().start_cycle);
-        }
-        else
-        {
-            DOUT("Depth: " << 0);
-        }
-
-        DOUT("Scheduling ALAP to get bundles [DONE]");
-        return bundles;
-    }
-
-    // the following with rc and buffer-buffer delays
-    ql::ir::bundles_t schedule_alap_pre179(ql::arch::resource_manager_t & rm,
-        const ql::quantum_platform & platform, std::string & sched_dot)
-    {
-        DOUT("RC Scheduling ALAP to get bundles ...");
-        ql::ir::bundles_t bundles;
-        ListDigraph::NodeMap<size_t> cycle(graph);
-        std::vector<ListDigraph::Node> order;
-        schedule_alap_(cycle, order, rm, platform);
-
-        if(ql::options::get("print_dot_graphs") == "yes")
-        {
-            stringstream ssdot;
-            get_dot_alap_(false, true, cycle, order, ssdot);
-            sched_dot = ssdot.str();
-        }
-
-        typedef std::vector<ql::gate*> insInOneCycle;
-        std::map<size_t,insInOneCycle> insInAllCycles;
-
-        std::vector<ListDigraph::Node>::iterator it;
-        for ( it = order.begin(); it != order.end(); ++it)
-        {
-            if ( instruction[*it]->type() != ql::gate_type_t::__wait_gate__ &&
-                 instruction[*it]->type() != ql::gate_type_t::__dummy_gate__
-               )
-            {
-                insInAllCycles[ MAX_CYCLE - cycle[*it] ].push_back( instruction[*it] );
-            }
-        }
-
-        size_t TotalCycles = 0;
-        if( ! order.empty() )
-        {
-            TotalCycles =  MAX_CYCLE - cycle[ *( order.rbegin() ) ];
-        }
-
-        for(size_t currCycle = TotalCycles-1; currCycle>0; --currCycle)
-        {
-            auto it = insInAllCycles.find(currCycle);
-            ql::ir::bundle_t abundle;
-            abundle.start_cycle = TotalCycles - currCycle;
-            size_t bduration = 0;
-            if( it != insInAllCycles.end() )
-            {
-                auto nInsThisCycle = insInAllCycles[currCycle].size();
-                for(size_t i=0; i<nInsThisCycle; ++i )
-                {
-                    ql::ir::section_t asec;
-                    auto & ins = insInAllCycles[currCycle][i];
-                    asec.push_back(ins);
-                    abundle.parallel_sections.push_back(asec);
-                    size_t iduration = ins->duration;
-                    bduration = std::max(bduration, iduration);
-                }
-                abundle.duration_in_cycles = size_t(std::ceil(static_cast<float>(bduration)/cycle_time));
-                bundles.push_back(abundle);
-            }
-        }
-        if( ! order.empty() )
-        {
-            // Totalcycles == MAX_CYCLE-(MAX_CYCLE-cycle[s]) (i.e. of SOURCE) and includes SOURCE with duration 1
-            DOUT("Depth: " << TotalCycles-bundles.front().start_cycle);
-        }
-        else
-        {
-            DOUT("Depth: " << 0);
-        }
-
-        // insert buffer - buffer delays
-        DOUT("buffer-buffer delay insertion ... ");
-        std::vector<std::string> operations_prev_bundle;
-        size_t buffer_cycles_accum = 0;
-        for(ql::ir::bundle_t & abundle : bundles)
-        {
-            std::vector<std::string> operations_curr_bundle;
-            for( auto secIt = abundle.parallel_sections.begin(); secIt != abundle.parallel_sections.end(); ++secIt )
-            {
-                for(auto insIt = secIt->begin(); insIt != secIt->end(); ++insIt )
-                {
-                    auto & id = (*insIt)->name;
-                    std::string op_type("none");
-                    if(platform.instruction_settings.count(id) > 0)
-                    {
-                        if(platform.instruction_settings[id].count("type") > 0)
-                        {
-                            op_type = platform.instruction_settings[id]["type"];
-                        }
-                    }
-                    operations_curr_bundle.push_back(op_type);
-                }
-            }
-
-            size_t buffer_cycles = 0;
-            for(auto & op_prev : operations_prev_bundle)
-            {
-                for(auto & op_curr : operations_curr_bundle)
-                {
-                    auto temp_buf_cycles = buffer_cycles_map[ std::pair<std::string,std::string>(op_prev, op_curr) ];
-                    DOUT("Considering buffer_" << op_prev << "_" << op_curr << ": " << temp_buf_cycles);
-                    buffer_cycles = std::max(temp_buf_cycles, buffer_cycles);
-                }
-            }
-            DOUT( "Inserting buffer : " << buffer_cycles);
-            buffer_cycles_accum += buffer_cycles;
-            abundle.start_cycle = abundle.start_cycle + buffer_cycles_accum;
-            operations_prev_bundle = operations_curr_bundle;
-        }
-
-        DOUT("RC Scheduling ALAP to get bundles [DONE]");
-        return bundles;
-    }
-
-
-// =========== pre179 uniform
-    void compute_alap_cycle(ListDigraph::NodeMap<size_t> & cycle, std::vector<ListDigraph::Node> & order, size_t max_cycle)
-    {
-        // DOUT("Computing alap_cycle");
-        std::vector<ListDigraph::Node>::iterator currNode = order.begin();
-        cycle[*currNode]=max_cycle;
-        ++currNode;
-        while( currNode != order.end() )
-        {
-            // DOUT("Scheduling " << name[*currNode]);
-            size_t currCycle=max_cycle;
-            for( ListDigraph::OutArcIt arc(graph,*currNode); arc != INVALID; ++arc )
-            {
-                ListDigraph::Node targetNode  = graph.target(arc);
-                size_t targetCycle = cycle[targetNode];
-                if(currCycle > (targetCycle-weight[arc]) )
-                {
-                    currCycle = targetCycle - weight[arc];
-                }
-            }
-            cycle[*currNode]=currCycle;
-            ++currNode;
-        }
-    }
-
-    void compute_asap_cycle(ListDigraph::NodeMap<size_t> & cycle, std::vector<ListDigraph::Node> & order)
-    {
-        // DOUT("Computing asap_cycle");
-        std::vector<ListDigraph::Node>::reverse_iterator currNode = order.rbegin();
-        cycle[*currNode]=0; // src dummy in cycle 0
-        ++currNode;
-        while(currNode != order.rend() )
-        {
-            size_t currCycle=0;
-            // DOUT("Scheduling " << name[*currNode]);
-            for( ListDigraph::InArcIt arc(graph,*currNode); arc != INVALID; ++arc )
-            {
-                ListDigraph::Node srcNode  = graph.source(arc);
-                size_t srcCycle = cycle[srcNode];
-                if(currCycle < (srcCycle + weight[arc]))
-                {
-                    currCycle = srcCycle + weight[arc];
-                }
-            }
-            cycle[*currNode]=currCycle;
-            ++currNode;
-        }
-    }
-
-
-    void schedule_alap_uniform_(ListDigraph::NodeMap<size_t> & cycle, std::vector<ListDigraph::Node> & order)
-    {
-        // algorithm based on "Balanced Scheduling and Operation Chaining in High-Level Synthesis for FPGA Designs"
-        // by David C. Zaretsky, Gaurav Mittal, Robert P. Dick, and Prith Banerjee
-        // Figure 3. Balanced scheduling algorithm
-        // Modifications:
-        // - dependency analysis in article figure 2 is O(n^2) because of set union
-        //   this has been left out, using our own linear dependency analysis creating a digraph
-        //   and using the alap values as measure instead of the dep set size computed in article's D[n]
-        // - balanced scheduling algorithm dominates with its O(n^2) when it cannot find a node to forward
-        //   no test has been devised yet to break the loop (figure 3, line 14-35)
-        // - targeted bundle size is adjusted each cycle and is number_of_gates_to_go/number_of_non_empty_bundles_to_go
-        //   this is more greedy, preventing oscillation around a target size based on all bundles,
-        //   because local variations caused by local dep chains create small bundles and thus leave more gates still to go
-        //
-        // Oddly enough, it starts off with an ASAP schedule.
-        // After this, it moves nodes up at most to their ALAP cycle to fill small bundles to the targeted uniform length.
-        // It does this in a backward scan (as ALAP scheduling would do), so bundles at the highest cycles are filled first.
-        // Hence, the result resembles an ALAP schedule with excess bundle lengths solved by moving nodes down ("dough rolling").
-
-        DOUT("Performing ALAP UNIFORM Scheduling");
-        // order becomes a reversed topological order of the nodes
-        // don't know why it is done, since the nodes already are in topological order
-        // that they are is a consequence of dep graph computation which is based on this original order
-        topological_sort(order);
-
-        // compute cycle itself as asap as first approximation of result
-        // when schedule is already uniform, nothing changes
-        // this actually is schedule_asap_(cycle, order) but without topological sort
-        compute_asap_cycle(cycle, order);
-        size_t   cycle_count = cycle[*( order.begin() )];// order is reversed asap, so starts at cycle_count
-
-        // compute alap_cycle
-        // when making asap bundles uniform in size in backward scan
-        // fill them by moving instructions from earlier bundles (lower cycle values)
-        // prefer to move those with highest alap (because that maximizes freedom)
-        ListDigraph::NodeMap<size_t> alap_cycle(graph);
-        compute_alap_cycle(alap_cycle, order, cycle_count);
-
-        // DOUT("Creating nodes_per_cycle");
-        // create nodes_per_cycle[cycle] = for each cycle the list of nodes at cycle cycle
-        // this is the basic map to be operated upon by the uniforming scheduler below;
-        // gate_count is computed to compute the target bundle size later
-        std::map<size_t,std::list<ListDigraph::Node>> nodes_per_cycle;
-        std::vector<ListDigraph::Node>::iterator it;
-        for ( it = order.begin(); it != order.end(); ++it)
-        {
-            nodes_per_cycle[ cycle[*it] ].push_back( *it );
-        }
-
-        // DOUT("Displaying circuit and bundle statistics");
-        // to compute how well the algorithm is doing, two measures are computed:
-        // - the largest number of gates in a cycle in the circuit,
-        // - and the average number of gates in non-empty cycles
-        // this is done before and after uniform scheduling, and printed
-        size_t max_gates_per_cycle = 0;
-        size_t non_empty_bundle_count = 0;
-        size_t gate_count = 0;
-        for (size_t curr_cycle = 0; curr_cycle != cycle_count; curr_cycle++)
-        {
-            max_gates_per_cycle = std::max(max_gates_per_cycle, nodes_per_cycle[curr_cycle].size());
-            if (int(nodes_per_cycle[curr_cycle].size()) != 0) non_empty_bundle_count++;
-            gate_count += nodes_per_cycle[curr_cycle].size();
-        }
-        double avg_gates_per_cycle = double(gate_count)/cycle_count;
-        double avg_gates_per_non_empty_cycle = double(gate_count)/non_empty_bundle_count;
-        IOUT("... before uniform scheduling:"
-            << " cycle_count=" << cycle_count
-            << "; gate_count=" << gate_count
-            << "; non_empty_bundle_count=" << non_empty_bundle_count
-            );
-        IOUT("... and max_gates_per_cycle=" << max_gates_per_cycle
-            << "; avg_gates_per_cycle=" << avg_gates_per_cycle
-            << "; ..._per_non_empty_cycle=" << avg_gates_per_non_empty_cycle
-            );
-
-        // backward make bundles max avg_gates_per_cycle long
-        // DOUT("Backward scan uniform scheduling ILP");
-        for (size_t curr_cycle = cycle_count-1; curr_cycle != 0; curr_cycle--)    // QUESTION: gate at cycle 0?
-        {
-            // Backward with pred_cycle from curr_cycle-1, look for node(s) to extend current too small bundle.
-            // This assumes that current bundle is never too long, excess having been moved away earlier.
-            // When such a node cannot be found, this loop scans the whole circuit for each original node to extend
-            // and this creates a O(n^2) time complexity.
-            //
-            // A test to break this prematurely based on the current data structure, wasn't devised yet.
-            // A sulution is to use the dep graph instead to find a node to extend the current node with,
-            // i.e. maintain a so-called "heap" of nodes free to schedule, as in conventional scheduling algorithms,
-            // which is not hard at all but which is not according to the published algorithm.
-            // When the complexity becomes a problem, it is proposed to rewrite the algorithm accordingly.
-
-            long pred_cycle = curr_cycle - 1;    // signed because can become negative
-
-            // target size of each bundle is number of gates to go divided by number of non-empty cycles to go
-            // it averages over non-empty bundles instead of all bundles because the latter would be very strict
-            // it is readjusted to cater for dips in bundle size caused by local dependence chains
-            if (non_empty_bundle_count == 0) break;
-            avg_gates_per_cycle = double(gate_count)/curr_cycle;
-            avg_gates_per_non_empty_cycle = double(gate_count)/non_empty_bundle_count;
-            DOUT("Cycle=" << curr_cycle << " number of gates=" << nodes_per_cycle[curr_cycle].size()
-                << "; avg_gates_per_cycle=" << avg_gates_per_cycle
-                << "; ..._per_non_empty_cycle=" << avg_gates_per_non_empty_cycle);
-
-            while ( double(nodes_per_cycle[curr_cycle].size()) < avg_gates_per_non_empty_cycle && pred_cycle >= 0 )
-            {
-                size_t          max_alap_cycle = 0;
-                ListDigraph::Node best_n;
-                bool          best_n_found = false;
-
-                // scan bundle at pred_cycle to find suitable candidate to move forward to curr_cycle
-                for ( auto n : nodes_per_cycle[pred_cycle] )
-                {
-                    bool          forward_n = true;
-                    size_t          n_completion_cycle;
-
-                    // candidate's result, when moved, must be ready before end-of-circuit and before used
-                    n_completion_cycle = curr_cycle + std::ceil(static_cast<float>(instruction[n]->duration)/cycle_time);
-                    if (n_completion_cycle > cycle_count)
-                    {
-                        forward_n = false;
-                    }
-                    for ( ListDigraph::OutArcIt arc(graph,n); arc != INVALID; ++arc )
-                    {
-                        ListDigraph::Node targetNode  = graph.target(arc);
-                        size_t targetCycle = cycle[targetNode];
-                        if(n_completion_cycle > targetCycle)
-                        {
-                            forward_n = false;
-                        }
-                    }
-
-                    // when multiple nodes in bundle qualify, take the one with highest alap cycle
-                    if (forward_n && alap_cycle[n] > max_alap_cycle)
-                    {
-                        max_alap_cycle = alap_cycle[n];
-                        best_n_found = true;
-                        best_n = n;
-                    }
-                }
-
-                // when candidate was found in this bundle, move it, and search for more in this bundle, if needed
-                // otherwise, continue scanning backward
-                if (best_n_found)
-                {
-                    nodes_per_cycle[pred_cycle].remove(best_n);
-                    if (nodes_per_cycle[pred_cycle].size() == 0)
-                    {
-                        // bundle was non-empty, now it is empty
-                        non_empty_bundle_count--;
-                    }
-                    if (nodes_per_cycle[curr_cycle].size() == 0)
-                    {
-                        // bundle was empty, now it will be non_empty
-                        non_empty_bundle_count++;
-                    }
-                    cycle[best_n] = curr_cycle;
-                    nodes_per_cycle[curr_cycle].push_back(best_n);
-                    if (non_empty_bundle_count == 0) break;
-                    avg_gates_per_cycle = double(gate_count)/curr_cycle;
-                    avg_gates_per_non_empty_cycle = double(gate_count)/non_empty_bundle_count;
-                    DOUT("... moved " << name[best_n] << " with alap=" << alap_cycle[best_n]
-                        << " from cycle=" << pred_cycle << " to cycle=" << curr_cycle
-                        << "; new avg_gates_per_cycle=" << avg_gates_per_cycle
-                        << "; ..._per_non_empty_cycle=" << avg_gates_per_non_empty_cycle
-                        );
-                }
-                else
-                {
-                    pred_cycle --;
-                }
-            }   // end for finding a bundle to forward a node from to the current cycle
-
-            // curr_cycle ready, mask it from the counts and recompute counts for remaining cycles
-            gate_count -= nodes_per_cycle[curr_cycle].size();
-            if (nodes_per_cycle[curr_cycle].size() != 0)
-            {
-                // bundle is non-empty
-                non_empty_bundle_count--;
-            }
-        }   // end curr_cycle loop; curr_cycle is bundle which must be enlarged when too small
-
-        // Recompute and print statistics reporting on uniform scheduling performance
-        max_gates_per_cycle = 0;
-        non_empty_bundle_count = 0;
-        gate_count = 0;
-        // cycle_count was not changed
-        for (size_t curr_cycle = 0; curr_cycle != cycle_count; curr_cycle++)
-        {
-            max_gates_per_cycle = std::max(max_gates_per_cycle, nodes_per_cycle[curr_cycle].size());
-            if (int(nodes_per_cycle[curr_cycle].size()) != 0) non_empty_bundle_count++;
-            gate_count += nodes_per_cycle[curr_cycle].size();
-        }
-        avg_gates_per_cycle = double(gate_count)/cycle_count;
-        avg_gates_per_non_empty_cycle = double(gate_count)/non_empty_bundle_count;
-        IOUT("... after uniform scheduling:"
-            << " cycle_count=" << cycle_count
-            << "; gate_count=" << gate_count
-            << "; non_empty_bundle_count=" << non_empty_bundle_count
-            );
-        IOUT("... and max_gates_per_cycle=" << max_gates_per_cycle
-            << "; avg_gates_per_cycle=" << avg_gates_per_cycle
-            << "; ..._per_non_empty_cycle=" << avg_gates_per_non_empty_cycle
-            );
-
-        DOUT("Performing ALAP UNIFORM Scheduling [DONE]");
-=======
->>>>>>> d0106025
-    }
-
-    void print()
-    {
-        COUT("Printing Dependence Graph ");
-        digraphWriter(graph).
-        nodeMap("name", name).
-        arcMap("cause", cause).
-        arcMap("weight", weight).
-        // arcMap("depType", depType).
-        node("source", s).
-        node("target", t).
-        run();
-    }
-
-    void write_dependence_matrix()
-    {
-        COUT("Printing Dependence Matrix ...");
-        ofstream fout;
-        string datfname( ql::options::get("output_dir") + "/dependenceMatrix.dat");
-        fout.open( datfname, ios::binary);
-        if ( fout.fail() )
-        {
-            EOUT("opening file " << datfname << std::endl
-                     << "Make sure the output directory ("<< ql::options::get("output_dir") << ") exists");
-            return;
-        }
-
-        size_t totalInstructions = countNodes(graph);
-        vector< vector<bool> > Matrix(totalInstructions, vector<bool>(totalInstructions));
-
-        // now print the edges
-        for (ListDigraph::ArcIt arc(graph); arc != INVALID; ++arc)
-        {
-            ListDigraph::Node srcNode = graph.source(arc);
-            ListDigraph::Node dstNode = graph.target(arc);
-            size_t srcID = graph.id( srcNode );
-            size_t dstID = graph.id( dstNode );
-            Matrix[srcID][dstID] = true;
-        }
-
-        for(size_t i=1; i<totalInstructions-1;i++)
-        {
-            for(size_t j=1; j<totalInstructions-1;j++)
-            {
-<<<<<<< HEAD
-                auto nInsThisCycle = insInAllCycles[currCycle].size();
-                for(size_t i=0; i<nInsThisCycle; ++i )
-                {
-                    ql::ir::section_t asec;
-                    auto & ins = insInAllCycles[currCycle][i];
-                    asec.push_back(ins);
-                    abundle.parallel_sections.push_back(asec);
-                    size_t iduration = ins->duration;
-                    bduration = std::max(bduration, iduration);
-                }
-                abundle.duration_in_cycles = size_t(std::ceil(static_cast<float>(bduration)/cycle_time));
-                bundles.push_back(abundle);
-=======
-                fout << Matrix[j][i] << "\t";
->>>>>>> d0106025
             }
             fout << endl;
         }
@@ -2655,16 +1345,7 @@
             {
                 return true;
             }
-<<<<<<< HEAD
-            std::string operation_name;
-            std::string operation_type;
-            std::string instruction_type;
-            size_t      operation_duration = size_t(std::ceil( static_cast<float>(gp->duration) / cycle_time));
-            GetGateParameters(gp->name, platform, operation_name, operation_type, instruction_type);
-            if (rm.available(curr_cycle, gp, operation_name, operation_type, instruction_type, operation_duration))
-=======
             if (rm.available(curr_cycle, gp, platform))
->>>>>>> d0106025
             {
                 return true;
             }
@@ -2769,18 +1450,7 @@
                 && gp->type() != ql::gate_type_t::__wait_gate__
                )
             {
-<<<<<<< HEAD
-                std::string operation_name;
-                std::string operation_type;
-                std::string instruction_type;
-                size_t      operation_duration = 0;
-
-                GetGateParameters(gp->name, platform, operation_name, operation_type, instruction_type);
-                operation_duration = size_t(std::ceil( static_cast<float>(gp->duration) / cycle_time));
-                rm.reserve(curr_cycle, gp, operation_name, operation_type, instruction_type, operation_duration);
-=======
                 rm.reserve(curr_cycle, gp, platform);
->>>>>>> d0106025
             }
             TakeAvailable(selected_node, avlist, scheduled, dir);   // update avlist/scheduled/cycle
             // more nodes that could be scheduled in this cycle, will be found in an other round of the loop
@@ -2971,10 +1641,7 @@
 
                     // candidate's result, when moved, must be ready before end-of-circuit and before used
                     predgp_completion_cycle = curr_cycle + size_t(std::ceil(static_cast<float>(predgp->duration)/cycle_time));
-<<<<<<< HEAD
-=======
                     // predgp_completion_cycle = curr_cycle + (predgp->duration+cycle_time-1)/cycle_time;
->>>>>>> d0106025
                     if (predgp_completion_cycle > cycle_count + 1)  // at SINK is ok, later not
                     {
                         forward_predgp = false;
