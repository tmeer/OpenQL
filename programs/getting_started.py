--- conflicted
+++ resolved
@@ -6,15 +6,8 @@
 
 ql.set_option('output_dir', output_dir)
 ql.set_option('optimize', 'no')
-<<<<<<< HEAD
 ql.set_option('scheduler', 'ASAP')
 ql.set_option('log_level', 'LOG_WARNING')
-=======
-ql.set_option('scheduler', 'ALAP')
-ql.set_option('log_level', 'LOG_INFO')
-ql.set_option('decompose_toffoli', 'no')
-ql.set_option('use_default_gates', 'yes')
->>>>>>> 4bc453fb
 
 def hello_openql():
     # if you copy this example somewhere else, make sure to provide
@@ -51,13 +44,6 @@
 
     # compile the program
     p.compile()
-<<<<<<< HEAD
-
-    # print a friendly message to indicate location of output files
-    print('Output files are generated in {0}'.format(output_dir))
-
-=======
->>>>>>> 4bc453fb
 
 if __name__ == '__main__':
     hello_openql()