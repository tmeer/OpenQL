--- conflicted
+++ resolved
@@ -2,11 +2,7 @@
  * @file   scheduler.h
  * @date   01/2017
  * @author Imran Ashraf
-<<<<<<< HEAD
- * @brief  ASAP/ALAP and UNIFORM scheduling
-=======
- * @brief  ASAP/AlAP  scheduling with and without resource constraint
->>>>>>> 9188c9f6
+ * @brief  ASAP/ALAP and UNIFORM scheduling with and without resource constraint
  */
 
 #ifndef _SCHEDULER_H
