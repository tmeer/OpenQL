--- conflicted
+++ resolved
@@ -24,7 +24,6 @@
        */
       class cbox_eqasm_compiler : public eqasm_compiler
       {
-<<<<<<< HEAD
          public:
 
             qumis_program_t qumis_instructions;
@@ -91,56 +90,7 @@
                   buffer_matrix[__measurement__][__rf__]          = __ns_to_cycle(platform.hardware_settings[params[p++]]);
                   buffer_matrix[__measurement__][__flux__]        = __ns_to_cycle(platform.hardware_settings[params[p++]]);
                   buffer_matrix[__measurement__][__measurement__] = __ns_to_cycle(platform.hardware_settings[params[p++]]);
-=======
-	 public:
-
-	    qumis_program_t qumis_instructions;
-	    size_t          num_qubits;
-	    size_t          ns_per_cycle;
-	    size_t          total_exec_time = 0;
-	    size_t          buffer_matrix[__operation_types_num__][__operation_types_num__];
-	    bool            verbose = false;
-
-	    #define __ns_to_cycle(t) ((size_t)t/(size_t)ns_per_cycle)
-
-	 public:
-
-	    /*
-	     * compile qasm to qumis
-	     */
-	    // eqasm_t
-	    void compile(std::string prog_name, ql::circuit& c, ql::quantum_platform& platform, bool verbose=false) throw (ql::exception)
-	    {
-	       if (verbose) COUT("[-] compiling qasm code ...");
-	       if (c.empty())
-	       {
-		  EOUT("empty circuit, eqasm compilation aborted !");
-		  return;
-	       }
-	       if (verbose) COUT("loading circuit (" <<  c.size() << " gates)...");
-	       eqasm_t eqasm_code;
-	       // ql::instruction_map_t& instr_map = platform.instruction_map;
-	       json& instruction_settings       = platform.instruction_settings;
-
-	       std::string params[] = { "qubit_number", "cycle_time", "mw_mw_buffer", "mw_flux_buffer", "mw_readout_buffer", "flux_mw_buffer", 
-	                                "flux_flux_buffer", "flux_readout_buffer", "readout_mw_buffer", "readout_flux_buffer", "readout_readout_buffer" };
-	       size_t p = 0;
-
-	       try 
-	       {
-		  num_qubits                                      = platform.hardware_settings[params[p++]];
-		  ns_per_cycle                                    = platform.hardware_settings[params[p++]];
-
-		  buffer_matrix[__rf__][__rf__]                   = __ns_to_cycle(platform.hardware_settings[params[p++]]);
-		  buffer_matrix[__rf__][__flux__]                 = __ns_to_cycle(platform.hardware_settings[params[p++]]);
-		  buffer_matrix[__rf__][__measurement__]          = __ns_to_cycle(platform.hardware_settings[params[p++]]);
-		  buffer_matrix[__flux__][__rf__]                 = __ns_to_cycle(platform.hardware_settings[params[p++]]);
-		  buffer_matrix[__flux__][__flux__]               = __ns_to_cycle(platform.hardware_settings[params[p++]]);
-		  buffer_matrix[__flux__][__measurement__]        = __ns_to_cycle(platform.hardware_settings[params[p++]]);
-		  buffer_matrix[__measurement__][__rf__]          = __ns_to_cycle(platform.hardware_settings[params[p++]]);
-		  buffer_matrix[__measurement__][__flux__]        = __ns_to_cycle(platform.hardware_settings[params[p++]]);
-		  buffer_matrix[__measurement__][__measurement__] = __ns_to_cycle(platform.hardware_settings[params[p++]]);
->>>>>>> bbf686da
+
 #if 0
                   buffer_matrix[__rf__][__rf__]                   = __ns_to_cycle(platform.hardware_settings["mw_mw_buffer"]);
                   buffer_matrix[__rf__][__flux__]                 = __ns_to_cycle(platform.hardware_settings["mw_flux_buffer"]);
@@ -152,7 +102,6 @@
                   buffer_matrix[__measurement__][__flux__]        = __ns_to_cycle(platform.hardware_settings["readout_flux_buffer"]);
                   buffer_matrix[__measurement__][__measurement__] = __ns_to_cycle(platform.hardware_settings["readout_readout_buffer"]);
 #endif
-<<<<<<< HEAD
                }
                catch (json::exception e)
                {
@@ -230,73 +179,6 @@
                      {
                         // println("measurement (trig) id: " << id);
                         json& j_params = instruction_settings[id]["qumis_instr_kw"];
-=======
-	       }
-	       catch (json::exception e)
-	       {
-		 throw ql::exception("[x] error : ql::eqasm_compiler::compile() : error while reading hardware settings : parameter '"+params[p-1]+"'\n\t"+ std::string(e.what()),false);
-	       }
-
-	       /*
-	       println("[=] buffer matrix : ");
-	       for (size_t i=0; i<__operation_types_num__; ++i)
-		  for (size_t j=0; j<__operation_types_num__; ++j)
-		     println("(" << i << "," << j << ") :" << buffer_matrix[i][j]);
-		*/
-
-	       for (ql::gate * g : c)
-	       {
-		  std::string id = g->qasm(); // g->name;
-		  str::lower_case(id);
-		  str::replace_all(id,"  ","");
-		  std::string qumis;
-		  std::string operation;
-		  if (!instruction_settings[id].is_null())
-		  {
-		     if (instruction_settings[id]["qumis_instr"].is_null())
-			throw ql::exception("[x] error : ql::eqasm_compiler::compile() : error while reading hardware settings : 'qumis_instr' for instruction '"+id+"' is not specified !",false);
-		     operation             = instruction_settings[id]["qumis_instr"];
-		     size_t duration       = __ns_to_cycle((size_t)instruction_settings[id]["duration"]);
-		     size_t latency        = 0;
-		     
-		     if (!instruction_settings[id]["latency"].is_null())
-			latency = __ns_to_cycle((size_t)instruction_settings[id]["latency"]);
-		     else
-			throw ql::exception("[x] error : ql::eqasm_compiler::compile() : error while reading hardware settings : parameter 'latency' of instruction '"+id+"' not specified !",false);
-		     // used qubits
-		     qubit_set_t used_qubits;
-		     // instruction type processing
-		     if (instruction_settings[id]["type"].is_null())
-			throw ql::exception("[x] error : ql::eqasm_compiler::compile() : error while reading hardware settings : parameter 'type' of instruction '"+id+"' not specified !",false);
-		     operation_type_t type = operation_type(instruction_settings[id]["type"]);
-		     if (type == __unknown_operation__)
-		     {
-			EOUT("unknow operation type of the instruction '" << id << "' !");
-			throw ql::exception("[x] error : ql::eqasm_compiler::compile() : error while reading hardware settings : the type of instruction '"+id+"' is unknown !",false);
-		     }
-		     if (instruction_settings[id]["qumis_instr_kw"].is_null())
-			throw ql::exception("[x] error : ql::eqasm_compiler::compile() : error while reading hardware settings : 'qumis_instr_kw' for instruction '"+id+"' is not specified !",false);
-
-		     std::stringstream params;
-
-		     if (operation == "pulse")
-		     {
-			// println("pulse id: " << id);
-			json& j_params = instruction_settings[id]["qumis_instr_kw"];
-			process_pulse(j_params, duration, type, latency, g->operands, id);
-			// println("pulse code : " << qumis_instructions.back()->code());
-		     }
-		     else if (operation == "codeword_trigger")
-		     {
-			// println("cw id: " << id);
-			json& j_params = instruction_settings[id]["qumis_instr_kw"];
-			process_codeword_trigger(j_params, duration, type, latency, g->operands, id);
-		     }
-		     else if  ((operation == "trigger") && (type == __measurement__))
-		     {
-			// println("measurement (trig) id: " << id);
-			json& j_params = instruction_settings[id]["qumis_instr_kw"];
->>>>>>> bbf686da
                         std::string qumis_instr = instruction_settings[id]["qumis_instr"];
                         process_measure(j_params, qumis_instr, duration, type, latency, g->operands, id);
                      }
@@ -305,7 +187,6 @@
                         // println("trig id: " << id);
                         json& j_params = instruction_settings[id]["qumis_instr_kw"];
                         std::string qumis_instr = instruction_settings[id]["qumis_instr"];
-<<<<<<< HEAD
                         process_trigger(j_params, qumis_instr, duration, type, latency, g->operands, id);
                      }
                      // qumis = operation + " " + params.str();
@@ -967,434 +848,6 @@
                else
                   return __unknown_operation__;
             }
-=======
-			process_trigger(j_params, qumis_instr, duration, type, latency, g->operands, id);
-		     }
-		     // qumis = operation + " " + params.str();
-		     //println("qumis : " << qumis);
-		  }
-		  else
-		  {
-		     EOUT("cbox_eqasm_compiler : instruction '" << id << "' not supported by the target platform !");
-		     throw ql::exception("[x] error : cbox_eqasm_compiler : error while reading hardware settings : instruction '"+id+"' not supported by the target platform !",false);
-		  }
-	       }
-
-	       // time analysis
-	       total_exec_time = time_analysis();
-
-	       // compensate for latencies
-	       compensate_latency();
-
-	       // reschedule
-	       resechedule();
-
-	       // dump_instructions();
-
-	       // decompose meta-instructions
-	       decompose_instructions();
-
-	       // reorder instructions
-	       // dump_instructions();
-	       reorder_instructions();
-	       // dump_instructions();
-
-	       // insert waits
-
-	       emit_eqasm();
-	       // return eqasm_code;
-	    }
-
-	    /**
-	     * display instruction and start time
-	     */
-	    void dump_instructions()
-	    {
-	       COUT("[d] instructions dump:");
-	       for (qumis_instruction * instr : qumis_instructions)
-	       {
-		  size_t t = instr->start;
-		  std::cout << t << " : " << instr->code() << std::endl;
-	       }
-	    }
-
-	    /**
-	     * decompose
-	     */
-	    void decompose_instructions()
-	    {
-	       if (verbose) COUT("decomposing instructions...");
-	       qumis_program_t decomposed;
-	       for (qumis_instruction * instr : qumis_instructions)
-	       {
-		  qumis_program_t dec = instr->decompose();
-		  for (qumis_instruction * i : dec)
-		     decomposed.push_back(i);
-	       }
-	       qumis_instructions.swap(decomposed);
-	    }
-
-
-	    /**
-	     * reorder instructions
-	     */
-	     void reorder_instructions()
-	     {
-	       if (verbose) COUT("reodering instructions...");
-	       std::sort(qumis_instructions.begin(),qumis_instructions.end(), qumis_comparator);
-	     }
-
-	    /**
-	     * time analysis
-	     */
-	    size_t time_analysis()
-	    {
-	       if (verbose) COUT("time analysis...");
-	       // update start time : find biggest latency
-	       size_t max_latency = 0;
-	       for (qumis_instruction * instr : qumis_instructions)
-	       {
-		  size_t l = instr->latency;
-		  max_latency = (l > max_latency ? l : max_latency);
-	       }
-	       // set refrence time to max latency (avoid negative reference)
-	       size_t time = max_latency; // 0;
-	       for (qumis_instruction * instr : qumis_instructions)
-	       {
-		  // println(time << ":");
-		  // println(instr->code());
-		  // instr->start = time;
-		  instr->set_start(time);
-		  time        += instr->duration; //+1;
-	       }
-	       return time;
-	    }
-
-
-
-	    /**
-	     * compensate for latencies
-	     */
-	    void compensate_latency()
-	    {
-	       if (verbose) COUT("latency compensation...");
-	       for (qumis_instruction * instr : qumis_instructions)
-		  instr->compensate_latency();
-	    }
-
-	    /**
-	     * optimize
-	     */
-	    void resechedule()
-	    {
-	       if (verbose) COUT("instruction rescheduling...");
-	       if (verbose) COUT("resource dependency analysis...");
-	       if (verbose) COUT("buffer insertion...");
-
-	       std::vector<size_t>           hw_res_av(__trigger_width__+__awg_number__,0);
-	       std::vector<size_t>           qu_res_av(num_qubits,0);
-	       std::vector<operation_type_t> hw_res_op(__trigger_width__+__awg_number__,__none__);
-	       std::vector<operation_type_t> qu_res_op(num_qubits,__none__);
-
-	       for (qumis_instruction * instr : qumis_instructions)
-	       {
-		  resources_t      hw_res  = instr->used_resources;
-		  qubit_set_t      qu_res  = instr->used_qubits;
-		  operation_type_t type    = instr->get_operation_type();
-		  size_t latest_hw = 0;
-		  size_t buf_hw    = 0;
-		  size_t latest_qu = 0;
-		  size_t buf_qu    = 0;
-		  // hardware dependency
-		  for (size_t r=0; r<hw_res.size(); ++r)
-		  {
-		     if (hw_res.test(r))
-		     {
-			size_t rbuf = buffer_size(hw_res_op[r],type);
-			buf_hw      = ((rbuf > buf_hw) ? rbuf : buf_hw);
-			latest_hw   = (hw_res_av[r] > latest_hw ? hw_res_av[r] : latest_hw);
-		     }
-		  }
-
-		  // qubit dependency
-		  for (size_t q : qu_res) // qubits used by the instr
-		  {
-			size_t rbuf  = buffer_size(qu_res_op[q],type);
-			buf_qu       = ((rbuf > buf_qu) ? rbuf : buf_qu);
-			latest_qu    = (qu_res_av[q] > latest_qu ? qu_res_av[q] : latest_qu);
-		  }
-
-		  // println("latest_hw: " << latest_hw);
-		  // println("latest_qu: " << latest_qu);
-
-		  size_t latest = std::max(latest_hw,latest_qu);
-		  size_t buf    = std::max(buf_hw,buf_qu);
-
-		  //if (buf)
-		    // println("[!] inserting buffer...");
-
-		  instr->start = latest+buf;
-		  // update latest hw record
-		  for (size_t r=0; r<hw_res.size(); ++r)
-		  {
-		     if (hw_res.test(r))
-		     {
-			hw_res_av[r] = (instr->start+instr->duration);
-			hw_res_op[r] = (type);
-		     }
-		  }
-		  // update latest hw record
-		  for (size_t q : qu_res) // qubits used by the instr
-		  {
-		     qu_res_av[q] = (instr->start+instr->duration);
-		     qu_res_op[q] = (type);
-		  }
-	       }
-	    }
-
-	    /**
-	     * buffer size
-	     */
-	    size_t buffer_size(operation_type_t t1, operation_type_t t2)
-	    {
-	       return buffer_matrix[t1][t2];
-	    }
-
-	    /**
-	     * dump traces
-	     */
-	    void write_traces(std::string file_name="")
-	    {
-	       ql::arch::channels_t channels;
-	       if (qumis_instructions.empty())
-	       {
-		  WOUT("empty qumis code : not traces to dump !");
-		  return;
-	       }
-
-	       for (size_t i=0; i<__trigger_width__; i++)
-	       {
-		  std::string ch = "TRIG_"+std::to_string(i);
-	          channels.push_back(ch);
-	       }
-
-	       for (size_t i=0; i<__awg_number__; i++)
-	       {
-		  std::string ch = "AWG_"+std::to_string(i);
-	          channels.push_back(ch);
-	       }
-
-	       ql::arch::time_diagram diagram(channels,total_exec_time,4);
-
-	       for (qumis_instruction * instr : qumis_instructions)
-	       {
-		  instruction_traces_t trs = instr->trace();
-		  for (instruction_trace_t t : trs)
-		     diagram.add_trace(t);
-	       }
-
-	       diagram.dump(ql::utils::get_output_dir() + "/trace.dat");
-
-	    }
-
-
-	 private:
-
-	    /**
-	     * emit qasm code
-	     */
-	    void emit_eqasm()
-	    {
-	       if (verbose) COUT("compiling eqasm...");
-	       eqasm_code.clear();
-	       eqasm_code.push_back("wait 1");       // add wait 1 at the begining
-	       eqasm_code.push_back("mov r14, 0");   // 0: infinite loop
-	       eqasm_code.push_back("start:");       // label
-	       size_t t = 0;
-	       for (qumis_instruction * instr : qumis_instructions)
-	       {
-		  size_t start = instr->start;
-		  size_t dt = start-t;
-		  if (dt)
-		  {
-		     eqasm_code.push_back("wait "+std::to_string(dt));
-		     t = start;
-		  }
-		  eqasm_code.push_back(instr->code());
-	       }
-	       eqasm_code.push_back("wait "+std::to_string(qumis_instructions.back()->duration));
-	       eqasm_code.push_back("beq r14, r14 start");  // loop
-	       COUT("compilation done.");
-	    }
-
-	    /**
-	     * process pulse
-	     */
-	    void process_pulse(json& j_params, size_t duration, operation_type_t type, size_t latency, qubit_set_t& qubits, std::string& qasm_label)
-	    {
-	       // COUT("processing pulse instruction...");
-	       // check for hardware configuration integrity
-	       if (j_params["codeword"].is_null())
-		  throw ql::exception("[x] error : ql::eqasm_compiler::compile() : error while processing pulse instruction : 'codeword' for instruction '"+qasm_label+"' is not specified !",false);
-	       if (j_params["awg_nr"].is_null())
-		  throw ql::exception("[x] error : ql::eqasm_compiler::compile() : error while processing pulse instruction : 'awg_nr' for instruction '"+qasm_label+"' is not specified !",false);
-
-	       size_t codeword = j_params["codeword"];
-	       size_t awg_nr   = j_params["awg_nr"];
-
-	       if (awg_nr >= __awg_number__)
-		  throw ql::exception("[x] error : ql::eqasm_compiler::compile() : error while processing pulse instruction : 'awg_nr' for instruction '"+qasm_label+"' is out of range !",false);
-	       // println("\tcodeword: " << codeword);
-	       // println("\tawg     : " << awg_nr);
-	       pulse * p = new pulse(codeword,awg_nr,duration,type,latency);
-	       p->used_qubits = qubits;
-	       p->qasm_label  = qasm_label;
-	       qumis_instructions.push_back(p);
-	    }
-
-	    /**
-	     * process codeword trigger
-	     */
-	    void process_codeword_trigger(json& j_params, size_t duration, operation_type_t type, size_t latency, qubit_set_t& qubits, std::string& qasm_label)
-	    {
-	       // COUT("processing codeword trigger instruction...");
-	       // check for hardware configuration integrity
-	       if (j_params["codeword_ready_bit"].is_null())
-		  throw ql::exception("[x] error : ql::eqasm_compiler::compile() : error while processing codeword trigger : 'codeword_ready_bit' for instruction '"+qasm_label+"' is not specified !",false);
-	       if (j_params["codeword_ready_bit_duration"].is_null())
-		  throw ql::exception("[x] error : ql::eqasm_compiler::compile() : error while processing codeword trigger : 'codeword_ready_bit_duration' for instruction '"+qasm_label+"' is not specified !",false);
-	       if (j_params["codeword_bits"].is_null())
-		  throw ql::exception("[x] error : ql::eqasm_compiler::compile() : error while processing codeword trigger : 'codeword_bits' for instruction '"+qasm_label+"' is not specified !",false);
-
-	       size_t codeword_ready_bit           = j_params["codeword_ready_bit"];
-	       size_t codeword_ready_bit_duration  = __ns_to_cycle((size_t)j_params["codeword_ready_bit_duration"]);
-	       // size_t bit_nr                       = j_params["codeword_bits"].size();
-	       std::vector<size_t> bits            = j_params["codeword_bits"];
-
-	       // println("\tcodeword_ready_bit          : " << codeword_ready_bit);
-	       // println("\tcodeword_ready_bit_duration : " << codeword_ready_bit_duration);
-	       // println("\tbit_nr                      : " << bit_nr);
-
-	       if (codeword_ready_bit > (__trigger_width__-1))
-	       {
-		  throw ql::exception("[x] error : ql::eqasm_compiler::compile() : error while processing codeword trigger : 'ready_bit' of instruction '"+qasm_label+"' is out of range !",false);
-	       }
-
-	       // ready trigger
-	       // codeword_t ready_codeword = 0;
-	       // ready_codeword.set(codeword_ready_bit);
-	       // trigger * ready_trigger = new trigger(ready_codeword_trigger, codeword_ready_bit_duration, type);
-	       // println("\t code (r_trigger): " << ready_trigger->code() );
-
-	       // codeword trigger
-	       codeword_t main_codeword_trigger = 0;
-	       for (size_t b : bits) main_codeword_trigger.set(b);
-	       // trigger * main_trigger = new trigger(main_codeword_trigger, duration, type);
-	       //println("\t code (m_trigger): " << main_trigger->code() );
-
-	       codeword_trigger * instr = new codeword_trigger(main_codeword_trigger, duration, codeword_ready_bit, codeword_ready_bit_duration, type, latency, qasm_label);
-
-	       instr->used_qubits = qubits;
-	       instr->qasm_label  = qasm_label;
-
-	       // println("\tcode: " << instr->code());
-
-	       qumis_instructions.push_back(instr);
-	    }
-
-	    /**
-	     * process readout
-	     */
-	    void process_measure(json& j_params, std::string instr, size_t duration, operation_type_t type, size_t latency, qubit_set_t& qubits, std::string& qasm_label)
-	    {
-	       // println("processing measure instruction...");
-	       qumis_instruction * qumis_instr;
-	       if (instr == "trigger")
-	       {
-		  // check for hardware configuration integrity
-		  if (j_params["trigger_bit"].is_null())
-		     throw ql::exception("[x] error : ql::eqasm_compiler::compile() : error while processing measure instruction : 'trigger_bit' for instruction '"+qasm_label+"' is not specified !",false);
-		  if (j_params["trigger_duration"].is_null())
-		     throw ql::exception("[x] error : ql::eqasm_compiler::compile() : error while processing measure instruction : 'trigger_duration' for instruction '"+qasm_label+"' is not specified !",false);
-
-		  size_t trigger_bit       = j_params["trigger_bit"];
-		  size_t trigger_duration  = __ns_to_cycle((size_t)j_params["trigger_duration"]);
-
-		  // println("\ttrigger bit      : " << trigger_bit);
-		  // println("\ttrigger duration : " << trigger_duration);
-		  if (trigger_bit > (__trigger_width__-1))
-		  {
-		     //EOUT("error while processing measure instruction : invalid trigger bit.");
-		     throw ql::exception("[x] error : ql::eqasm_compiler::compile() : error while processing measure instruction '"+qasm_label+"' : invalid trigger bit (out of range) !",false);
-		  }
-		  codeword_t cw = 0;
-		  cw.set(trigger_bit);
-		  qumis_instr = new trigger(cw, trigger_duration, __measurement__, latency);
-		  qumis_instr->used_qubits = qubits;
-		  qumis_instr->qasm_label  = qasm_label;
-		  measure * m = new measure(qumis_instr, duration,latency);
-		  m->used_qubits = qubits;
-		  m->qasm_label  = qasm_label;
-		  qumis_instructions.push_back(m);
-	       }
-	       else
-	       {
-		     EOUT("while processing the 'readout' instruction : only trigger-based implementation is supported !");
-		     throw ql::exception("[x] error : ql::eqasm_compiler::compile() : error while processing the '"+qasm_label+"' instruction : only trigger-based implementation is supported !",false);
-	       }
-	       // COUT("measure instruction processed.");
-	    }
-
-
-	    /**
-	     * process trigger
-	     */
-	    void process_trigger(json& j_params, std::string instr, size_t duration, operation_type_t type, size_t latency, qubit_set_t& qubits, std::string& qasm_label)
-	    {
-	       // COUT("processing trigger instruction...");
-	       qumis_instruction * trig;
-
-	       // check for hardware configuration integrity
-	       if (j_params["trigger_bit"].is_null())
-		  throw ql::exception("[x] error : ql::eqasm_compiler::compile() : error while processing trigger instruction : 'trigger_bit' for instruction '"+qasm_label+"' is not specified !",false);
-	       if (j_params["trigger_duration"].is_null())
-		  throw ql::exception("[x] error : ql::eqasm_compiler::compile() : error while processing trigger instruction : 'trigger_duration' for instruction '"+qasm_label+"' is not specified !",false);
-
-	       size_t trigger_bit       = j_params["trigger_bit"];
-	       size_t trigger_duration  = __ns_to_cycle((size_t)j_params["trigger_duration"]);
-
-	       // println("\ttrigger bit      : " << trigger_bit);
-	       // println("\ttrigger duration : " << trigger_duration);
-	       if (trigger_bit > (__trigger_width__-1))
-	       {
-		  // EOUT("while processing the 'trigger' instruction : invalid trigger bit.");
-		  throw ql::exception("[x] error : ql::eqasm_compiler::compile() : error while processing trigger instruction '"+qasm_label+"' : invalid trigger bit (out of range) !",false);
-	       }
-	       codeword_t cw = 0;
-	       cw.set(trigger_bit);
-	       trig = new trigger(cw, trigger_duration, __measurement__, latency);
-	       trig->used_qubits = qubits;
-	       trig->qasm_label  = qasm_label;
-	       qumis_instructions.push_back(trig);
-	    }
-
-
-
-	    /**
-	     * return operation type
-	     */
-	    operation_type_t operation_type(std::string type)
-	    {
-	       if (type == "mw")
-		  return __rf__;
-	       else if (type == "flux")
-		  return __flux__;
-	       else if (type == "readout")
-		  return __measurement__;
-	       else
-		  return __unknown_operation__;
-	    }
->>>>>>> bbf686da
       };
    }
 }
