/**
 * @file   cc_light_resource_manager.h
 * @date   09/2017
 * @author Imran Ashraf
 * @date   09/2018
 * @author Hans van Someren
<<<<<<< HEAD
 * @brief  Resource management for cc light platform
=======
 * @brief  Resource mangement for cc light platform
>>>>>>> b03b4b6f
 */

#ifndef _cclight_resource_manager_h
#define _cclight_resource_manager_h

#include <ql/json.h>
#include <fstream>
#include <vector>
#include <string>

using json = nlohmann::json;

namespace ql
{

typedef
enum {
    forward_scheduling = 0,
    backward_scheduling = 1
} scheduling_direction_t;

namespace arch
{

class resource_t
{
public:
    std::string name;
    size_t count;
    scheduling_direction_t    direction;

    resource_t(std::string n, scheduling_direction_t dir) : name(n), direction(dir)
    {
<<<<<<< HEAD
        // DOUT("constructing resource: " << n << " for direction (0:fwd,1:bwd): " << dir);
=======
        DOUT("constructing resource: " << n << " for direction (0:fwd,1:bwd): " << dir);
>>>>>>> b03b4b6f
    }

    virtual bool available(size_t op_start_cycle, ql::gate * ins, std::string & operation_name,
        std::string & operation_type, std::string & instruction_type, size_t operation_duration)=0;
    virtual void reserve(size_t op_start_cycle, ql::gate * ins, std::string & operation_name,
        std::string & operation_type, std::string & instruction_type, size_t operation_duration)=0;
    virtual ~resource_t() {}
    virtual resource_t* clone() const & = 0;
    virtual resource_t* clone() && = 0;

    void Print(std::string s)
    {
        DOUT(s);
        DOUT("resource name=" << name << "; count=" << count );
    }
};

class qubit_resource_t : public resource_t
{
public:
    qubit_resource_t* clone() const & { return new qubit_resource_t(*this);}
    qubit_resource_t* clone() && { return new qubit_resource_t(std::move(*this)); }

    // fwd: qubit q is busy till cycle=state[q], i.e. all cycles < state[q] it is busy, i.e. start_cycle must be >= state[q]
    // bwd: qubit q is busy from cycle=state[q], i.e. all cycles >= state[q] it is busy, i.e. start_cycle+duration must be <= state[q]
    std::vector<size_t> state;

    qubit_resource_t(ql::quantum_platform & platform, scheduling_direction_t dir) : resource_t("qubits", dir)
    {
        // DOUT("... creating " << name << " resource");
        count = platform.resources[name]["count"];
        state.resize(count);
        for(size_t q=0; q<count; q++)
        {
            state[q] = (forward_scheduling == dir ? 0 : MAX_CYCLE);
        }
    }

    bool available(size_t op_start_cycle, ql::gate * ins, std::string & operation_name,
        std::string & operation_type, std::string & instruction_type, size_t operation_duration)
    {
        for( auto q : ins->operands )
        {
            if (forward_scheduling == direction)
            {
<<<<<<< HEAD
                // DOUT(" available " << name << "? op_start_cycle: " << op_start_cycle << "  qubit: " << q << " is busy till cycle : " << state[q]);
                if (op_start_cycle < state[q])
                {
                    // DOUT("    " << name << " resource busy ...");
=======
                DOUT(" available " << name << "? op_start_cycle: " << op_start_cycle << "  qubit: " << q << " is busy till cycle : " << state[q]);
                if (op_start_cycle < state[q])
                {
                    DOUT("    " << name << " resource busy ...");
>>>>>>> b03b4b6f
                    return false;
                }
            }
            else
            {
<<<<<<< HEAD
                // DOUT(" available " << name << "? op_start_cycle: " << op_start_cycle << "  qubit: " << q << " is busy from cycle : " << state[q]);
                if (op_start_cycle + operation_duration > state[q])
                {
                    // DOUT("    " << name << " resource busy ...");
=======
                DOUT(" available " << name << "? op_start_cycle: " << op_start_cycle << "  qubit: " << q << " is busy from cycle : " << state[q]);
                if (op_start_cycle + operation_duration > state[q])
                {
                    DOUT("    " << name << " resource busy ...");
>>>>>>> b03b4b6f
                    return false;
                }
            }
        }
<<<<<<< HEAD
        // DOUT("    " << name << " resource available ...");
=======
        DOUT("    " << name << " resource available ...");
>>>>>>> b03b4b6f
        return true;
    }

    void reserve(size_t op_start_cycle, ql::gate * ins, std::string & operation_name,
        std::string & operation_type, std::string & instruction_type, size_t operation_duration)
    {
        for( auto q : ins->operands )
        {
            state[q] = (forward_scheduling == direction ?  op_start_cycle + operation_duration : op_start_cycle );
<<<<<<< HEAD
            // DOUT("reserved " << name << ". op_start_cycle: " << op_start_cycle << " qubit: " << q << " reserved till/from cycle: " << state[q]);
=======
            DOUT("reserved " << name << ". op_start_cycle: " << op_start_cycle << " qubit: " << q << " reserved till/from cycle: " << state[q]);
>>>>>>> b03b4b6f
        }
    }
    ~qubit_resource_t() {}
};


class qwg_resource_t : public resource_t
{
public:
    qwg_resource_t* clone() const & { return new qwg_resource_t(*this);}
    qwg_resource_t* clone() && { return new qwg_resource_t(std::move(*this)); }

    std::vector<size_t> fromcycle;          // qwg is busy from cycle==fromcycle[qwg], inclusive
    std::vector<size_t> tocycle;            // qwg is busy to cycle==tocycle[qwg], not inclusive

    // there was a bug here: when qwg is busy from cycle i with operation x
    // then a new x is ok when starting at i or later
    // but a new y must wait until the last x has finished;
    // the bug was that a new x was always ok (so also when starting earlier than cycle i)

    std::vector<std::string> operations;    // with operation_name==operations[qwg]
    std::map<size_t,size_t> qubit2qwg;      // on qwg==qubit2qwg[q]

    qwg_resource_t(ql::quantum_platform & platform, scheduling_direction_t dir) : resource_t("qwgs", dir)
    {
        // DOUT("... creating " << name << " resource");
        count = platform.resources[name]["count"];
        fromcycle.resize(count);
        tocycle.resize(count);
        operations.resize(count);

        for(size_t i=0; i<count; i++)
        {
            fromcycle[i] = (forward_scheduling == dir ? 0 : MAX_CYCLE);
            tocycle[i] = (forward_scheduling == dir ? 0 : MAX_CYCLE);
            operations[i] = "";
        }
        auto & constraints = platform.resources[name]["connection_map"];
        for (json::iterator it = constraints.begin(); it != constraints.end(); ++it)
        {
            // COUT(it.key() << " : " << it.value() );
            size_t qwgNo = stoi( it.key() );
            auto & connected_qubits = it.value();
            for(auto & q : connected_qubits)
                qubit2qwg[q] = qwgNo;
        }
    }

    bool available(size_t op_start_cycle, ql::gate * ins, std::string & operation_name,
        std::string & operation_type, std::string & instruction_type, size_t operation_duration)
    {
        bool is_mw = (operation_type == "mw");
        if( is_mw )
        {
            for( auto q : ins->operands )
            {
<<<<<<< HEAD
                // DOUT(" available " << name << "? op_start_cycle: " << op_start_cycle << "  qwg: " << qubit2qwg[q] << " is busy from cycle: " << fromcycle[ qubit2qwg[q] ] << " to cycle: " << tocycle[qubit2qwg[q]] << " for operation: " << operations[ qubit2qwg[q] ]);
=======
                DOUT(" available " << name << "? op_start_cycle: " << op_start_cycle << "  qwg: " << qubit2qwg[q] << " is busy from cycle: " << fromcycle[ qubit2qwg[q] ] << " to cycle: " << tocycle[qubit2qwg[q]] << " for operation: " << operations[ qubit2qwg[q] ]);
>>>>>>> b03b4b6f
                if (forward_scheduling == direction)
                {
                    if ( op_start_cycle < fromcycle[ qubit2qwg[q] ]
                    || ( op_start_cycle < tocycle[qubit2qwg[q]] && operations[ qubit2qwg[q] ] != operation_name ) )
                    {
<<<<<<< HEAD
                        // DOUT("    " << name << " resource busy ...");
=======
                        DOUT("    " << name << " resource busy ...");
>>>>>>> b03b4b6f
                        return false;
                    }
                }
                else
                {
                    if ( op_start_cycle + operation_duration > tocycle[ qubit2qwg[q] ]
                    || ( op_start_cycle + operation_duration > fromcycle[qubit2qwg[q]] && operations[ qubit2qwg[q] ] != operation_name ) )
                    {
<<<<<<< HEAD
                        // DOUT("    " << name << " resource busy ...");
=======
                        DOUT("    " << name << " resource busy ...");
>>>>>>> b03b4b6f
                        return false;
                    }
                }
            }
<<<<<<< HEAD
            // DOUT("    " << name << " resource available ...");
=======
            DOUT("    " << name << " resource available ...");
>>>>>>> b03b4b6f
        }
        return true;
    }

    void reserve(size_t op_start_cycle, ql::gate * ins, std::string & operation_name,
        std::string & operation_type, std::string & instruction_type, size_t operation_duration)
    {
        bool is_mw = (operation_type == "mw");
        if( is_mw )
        {
            for( auto q : ins->operands )
            {
                if (forward_scheduling == direction)
                {
                    if (operations[ qubit2qwg[q] ] == operation_name)
                    {
                        tocycle[ qubit2qwg[q] ]  = std::max( tocycle[qubit2qwg[q]], op_start_cycle + operation_duration);
                    }
                    else
                    {
                        fromcycle[ qubit2qwg[q] ]  = op_start_cycle;
                        tocycle[ qubit2qwg[q] ]  = op_start_cycle + operation_duration;
                        operations[ qubit2qwg[q] ] = operation_name;
                    }
                }
                else
                {
                    if (operations[ qubit2qwg[q] ] == operation_name)
                    {
                        fromcycle[ qubit2qwg[q] ]  = std::min( fromcycle[qubit2qwg[q]], op_start_cycle);
                    }
                    else
                    {
                        fromcycle[ qubit2qwg[q] ]  = op_start_cycle;
                        tocycle[ qubit2qwg[q] ]  = op_start_cycle + operation_duration;
                        operations[ qubit2qwg[q] ] = operation_name;
                    }
                }
<<<<<<< HEAD
                // DOUT("reserved " << name << ". op_start_cycle: " << op_start_cycle << " qwg: " << qubit2qwg[q] << " reserved from cycle: " << fromcycle[ qubit2qwg[q] ] << " to cycle: " << tocycle[qubit2qwg[q]] << " for operation: " << operations[ qubit2qwg[q] ]);
=======
                DOUT("reserved " << name << ". op_start_cycle: " << op_start_cycle << " qwg: " << qubit2qwg[q] << " reserved from cycle: " << fromcycle[ qubit2qwg[q] ] << " to cycle: " << tocycle[qubit2qwg[q]] << " for operation: " << operations[ qubit2qwg[q] ]);
>>>>>>> b03b4b6f
            }
        }
    }
    ~qwg_resource_t() {}
};

class meas_resource_t : public resource_t
{
public:
    meas_resource_t* clone() const & { return new meas_resource_t(*this);}
    meas_resource_t* clone() && { return new meas_resource_t(std::move(*this)); }

    std::vector<size_t> fromcycle;  // last measurement start cycle
    std::vector<size_t> tocycle;    // is busy till cycle
    std::map<size_t,size_t> qubit2meas;

    meas_resource_t(ql::quantum_platform & platform, scheduling_direction_t dir) : resource_t("meas_units", dir)
    {
        // DOUT("... creating " << name << " resource");
        count = platform.resources[name]["count"];
        fromcycle.resize(count);
        tocycle.resize(count);

        for(size_t i=0; i<count; i++)
        {
            fromcycle[i] = (forward_scheduling == dir ? 0 : MAX_CYCLE);
            tocycle[i] = (forward_scheduling == dir ? 0 : MAX_CYCLE);
        }
        auto & constraints = platform.resources[name]["connection_map"];
        for (json::iterator it = constraints.begin(); it != constraints.end(); ++it)
        {
            // COUT(it.key() << " : " << it.value());
            size_t measUnitNo = stoi( it.key() );
            auto & connected_qubits = it.value();
            for(auto & q : connected_qubits)
                qubit2meas[q] = measUnitNo;
        }
    }

    bool available(size_t op_start_cycle, ql::gate * ins, std::string & operation_name,
        std::string & operation_type, std::string & instruction_type, size_t operation_duration)
    {
        bool is_measure = (operation_type == "readout");
        if( is_measure )
        {
            for(auto q : ins->operands)
            {
<<<<<<< HEAD
                // DOUT(" available " << name << "? op_start_cycle: " << op_start_cycle << "  meas: " << qubit2meas[q] << " is busy from cycle: " << fromcycle[ qubit2meas[q] ] << " to cycle: " << tocycle[qubit2meas[q]] );
                if (forward_scheduling == direction)
                {
                    if( op_start_cycle != fromcycle[ qubit2meas[q] ] )
                    {
                        // If current measurement on same measurement-unit does not start in the
                        // same cycle, then it should wait for current measurement to finish
                        if( op_start_cycle < tocycle[ qubit2meas[q] ] )
                        {
                            // DOUT("    " << name << " resource busy ...");
                            return false;
                        }
                    }
                }
                else
                {
                    if( op_start_cycle != fromcycle[ qubit2meas[q] ] )
                    {
                        // If current measurement on same measurement-unit does not start in the
                        // same cycle, then it should wait until it would finish at start of or earlier than current measurement
                        if( op_start_cycle + operation_duration > fromcycle[ qubit2meas[q] ] )
                        {
                            // DOUT("    " << name << " resource busy ...");
                            return false;
                        }
                    }
                }
            }
            // DOUT("    " << name << " resource available ...");
=======
                DOUT(" available " << name << "? op_start_cycle: " << op_start_cycle << "  meas: " << qubit2meas[q] << " is busy from cycle: " << fromcycle[ qubit2meas[q] ] << " to cycle: " << tocycle[qubit2meas[q]] );
                if (forward_scheduling == direction)
                {
	                if( op_start_cycle != fromcycle[ qubit2meas[q] ] )
	                {
	                    // If current measurement on same measurement-unit does not start in the
	                    // same cycle, then it should wait for current measurement to finish
	                    if( op_start_cycle < tocycle[ qubit2meas[q] ] )
	                    {
	                        DOUT("    " << name << " resource busy ...");
	                        return false;
	                    }
	                }
                }
                else
                {
	                if( op_start_cycle != fromcycle[ qubit2meas[q] ] )
	                {
	                    // If current measurement on same measurement-unit does not start in the
	                    // same cycle, then it should wait until it would finish at start of or earlier than current measurement
	                    if( op_start_cycle + operation_duration > fromcycle[ qubit2meas[q] ] )
	                    {
	                        DOUT("    " << name << " resource busy ...");
	                        return false;
	                    }
	                }
                }
            }
            DOUT("    " << name << " resource available ...");
>>>>>>> b03b4b6f
        }
        return true;
    }

    void reserve(size_t op_start_cycle, ql::gate * ins, std::string & operation_name,
        std::string & operation_type, std::string & instruction_type, size_t operation_duration)
    {
        bool is_measure = (operation_type == "readout");
        if( is_measure )
        {
            for(auto q : ins->operands)
            {
                fromcycle[ qubit2meas[q] ] = op_start_cycle;
                tocycle[ qubit2meas[q] ] = op_start_cycle + operation_duration;
<<<<<<< HEAD
                // DOUT("reserved " << name << ". op_start_cycle: " << op_start_cycle << " meas: " << qubit2meas[q] << " reserved from cycle: " << fromcycle[ qubit2meas[q] ] << " to cycle: " << tocycle[qubit2meas[q]] );
=======
                DOUT("reserved " << name << ". op_start_cycle: " << op_start_cycle << " meas: " << qubit2meas[q] << " reserved from cycle: " << fromcycle[ qubit2meas[q] ] << " to cycle: " << tocycle[qubit2meas[q]] );
>>>>>>> b03b4b6f
            }
        }
    }
    ~meas_resource_t() {}
};

class edge_resource_t : public resource_t
{
public:
    edge_resource_t* clone() const & { return new edge_resource_t(*this);}
    edge_resource_t* clone() && { return new edge_resource_t(std::move(*this)); }

    // fwd: edge is busy till cycle=state[edge], i.e. all cycles < state[edge] it is busy, i.e. start_cycle must be >= state[edge]
    // bwd: edge is busy from cycle=state[edge], i.e. all cycles >= state[edge] it is busy, i.e. start_cycle+duration must be <= state[edge]
    std::vector<size_t> state;
    typedef std::pair<size_t,size_t> qubits_pair_t;
    std::map< qubits_pair_t, size_t > qubits2edge;
    std::map<size_t, std::vector<size_t> > edge2edges;

    edge_resource_t(ql::quantum_platform & platform, scheduling_direction_t dir) : resource_t("edges", dir)
    {
        // DOUT("... creating " << name << " resource");
        count = platform.resources[name]["count"];
        state.resize(count);

        for(size_t i=0; i<count; i++)
        {
            state[i] = (forward_scheduling == dir ? 0 : MAX_CYCLE);
        }

        for( auto & anedge : platform.topology["edges"] )
        {
            size_t s = anedge["src"];
            size_t d = anedge["dst"];
            size_t e = anedge["id"];

            qubits_pair_t aqpair(s,d);
            auto it = qubits2edge.find(aqpair);
            if( it != qubits2edge.end() )
            {
                EOUT("re-defining edge " << s <<"->" << d << " !");
                throw ql::exception("[x] Error : re-defining edge !",false);
            }
            else
            {
                qubits2edge[aqpair] = e;
            }
        }

        auto & constraints = platform.resources[name]["connection_map"];
        for (json::iterator it = constraints.begin(); it != constraints.end(); ++it)
        {
            // COUT(it.key() << " : " << it.value() << "\n");
            size_t edgeNo = stoi( it.key() );
            auto & connected_edges = it.value();
            for(auto & e : connected_edges)
                edge2edges[e].push_back(edgeNo);
        }
    }

    bool available(size_t op_start_cycle, ql::gate * ins, std::string & operation_name,
        std::string & operation_type, std::string & instruction_type, size_t operation_duration)
    {
        auto gname = ins->name;
        bool is_flux = (operation_type == "flux");
        if( is_flux )
        {
            auto q0 = ins->operands[0];
            auto q1 = ins->operands[1];
            qubits_pair_t aqpair(q0, q1);
            auto it = qubits2edge.find(aqpair);
            if( it != qubits2edge.end() )
            {
                auto edge_no = qubits2edge[aqpair];

<<<<<<< HEAD
                // DOUT(" available " << name << "? op_start_cycle: " << op_start_cycle << ", edge: " << edge_no << " is busy till/from cycle : " << state[edge_no] << " for operation: " << ins->name);
=======
                DOUT(" available " << name << "? op_start_cycle: " << op_start_cycle << ", edge: " << edge_no << " is busy till/from cycle : " << state[edge_no] << " for operation: " << ins->name);
>>>>>>> b03b4b6f

                std::vector<size_t> edges2check(edge2edges[edge_no]);
                edges2check.push_back(edge_no);
                for(auto & e : edges2check)
                {
                    if (forward_scheduling == direction)
                    {
                        if( op_start_cycle < state[e] )
                        {
<<<<<<< HEAD
                            // DOUT("    " << name << " resource busy ...");
=======
                            DOUT("    " << name << " resource busy ...");
>>>>>>> b03b4b6f
                            return false;
                        }
                    }
                    else
                    {
                        if( op_start_cycle + operation_duration > state[e] )
                        {
<<<<<<< HEAD
                            // DOUT("    " << name << " resource busy ...");
=======
                            DOUT("    " << name << " resource busy ...");
>>>>>>> b03b4b6f
                            return false;
                        }
                    }
                }
<<<<<<< HEAD
                // DOUT("    " << name << " resource available ...");
=======
                DOUT("    " << name << " resource available ...");
>>>>>>> b03b4b6f
            }
            else
            {
                EOUT("Use of illegal edge: " << q0 << "->" << q1 << " in operation: " << ins->name << " !");
                throw ql::exception("[x] Error : Use of illegal edge"+std::to_string(q0)+"->"+std::to_string(q1)+"in operation:"+ins->name+" !",false);
            }
        }
        return true;
    }

    void reserve(size_t op_start_cycle, ql::gate * ins, std::string & operation_name,
        std::string & operation_type, std::string & instruction_type, size_t operation_duration)
    {
        auto gname = ins->name;
        bool is_flux = (operation_type == "flux");
        if( is_flux )
        {
            auto q0 = ins->operands[0];
            auto q1 = ins->operands[1];
            qubits_pair_t aqpair(q0, q1);
            auto edge_no = qubits2edge[aqpair];
            if (forward_scheduling == direction)
            {
                state[edge_no] = op_start_cycle + operation_duration;
                for(auto & e : edge2edges[edge_no])
                {
                    state[e] = op_start_cycle + operation_duration;
                }
            }
            else
            {
                state[edge_no] = op_start_cycle;
                for(auto & e : edge2edges[edge_no])
                {
                    state[e] = op_start_cycle;
                }
            }

<<<<<<< HEAD
            // DOUT("reserved " << name << ". op_start_cycle: " << op_start_cycle << " edge: " << edge_no << " reserved till cycle: " << state[ edge_no ] << " for operation: " << ins->name);
=======
            DOUT("reserved " << name << ". op_start_cycle: " << op_start_cycle << " edge: " << edge_no << " reserved till cycle: " << state[ edge_no ] << " for operation: " << ins->name);
>>>>>>> b03b4b6f
        }
    }
    ~edge_resource_t() {}
};

// A two-qubit flux gate lowers the frequency of its source qubit to get near the freq of its target qubit.
// Any two qubits which have near frequencies execute a two-qubit flux gate.
// To prevent any neighbor qubit of the source qubit that has the same frequency as the target qubit
// to interact as well, those neighbors must have their frequency detuned (lowered out of the way).
// A detuned qubit cannot execute a single-qubit rotation.
// An edge is a pair of qubits which can execute a two-qubit flux gate.
// The detuned_qubits resource describes for each edge doing a two-qubit gate which qubits it detunes.
//
// A two-qubit flux gate must check whether the qubits it would detune are not busy with a rotation.
// A one-qubit rotation gate must check whether its operand qubit is not detuned (busy with a flux gate).
//
// A two-qubit flux gate must set the qubits it would detune to detuned, busy with a flux gate.
// A one-qubit rotation gate must set its operand qubit to busy, busy with a rotation.
//
// The resource state machine maintains:
// - fromcycle[q]: qubit q is busy from cycle fromcycle[q]
// - tocycle[q]: to cycle tocycle[q] with an operation of the current operation type ...
// - operations[q]: a "flux" or a "mw" (note: "" is initial value different from these two)
// The fromcycle and tocycle are needed since a qubit can be busy with multiple "flux"s (i.e. being the detuned qubit for several "flux"s),
// so the second, third, etc. of these "flux"s can be scheduled in parallel to the first but not earlier than fromcycle[q],
// since till that cycle is was likely to be busy with "mw", which doesn't allow a "flux" in parallel. Similar for backward scheduling.
// The other members contain internal copies of the resource description and grid configuration of the json file.
class detuned_qubits_resource_t : public resource_t
{
public:
    detuned_qubits_resource_t* clone() const & { return new detuned_qubits_resource_t(*this);}
    detuned_qubits_resource_t* clone() && { return new detuned_qubits_resource_t(std::move(*this)); }

    std::vector<size_t> fromcycle;                              // qubit q is busy from cycle fromcycle[q]
    std::vector<size_t> tocycle;                                // till cycle tocycle[q]
    std::vector<std::string> operations;                        // with an operation of operation_type==operations[q]

    typedef std::pair<size_t,size_t> qubits_pair_t;
    std::map< qubits_pair_t, size_t > qubitpair2edge;           // map: pair of qubits to edge (from grid configuration)
    std::map<size_t, std::vector<size_t> > edge_detunes_qubits; // map: edge to vector of qubits that edge detunes (resource desc.)

    detuned_qubits_resource_t(ql::quantum_platform & platform, scheduling_direction_t dir) : resource_t("detuned_qubits", dir)
    {
        // DOUT("... creating " << name << " resource");
        count = platform.resources[name]["count"];
        fromcycle.resize(count);
        tocycle.resize(count);
        operations.resize(count);

        // initialize resource state machine to be free for all qubits
        for(size_t i=0; i<count; i++)
        {
            fromcycle[i] = (forward_scheduling == dir ? 0 : MAX_CYCLE);
            tocycle[i] = (forward_scheduling == dir ? 0 : MAX_CYCLE);
            operations[i] = "";
        }

        // initialize qubitpair2edge map from json description; this is a constant map
        for( auto & anedge : platform.topology["edges"] )
        {
            size_t s = anedge["src"];
            size_t d = anedge["dst"];
            size_t e = anedge["id"];

            qubits_pair_t aqpair(s,d);
            auto it = qubitpair2edge.find(aqpair);
            if( it != qubitpair2edge.end() )
            {
                EOUT("re-defining edge " << s <<"->" << d << " !");
                throw ql::exception("[x] Error : re-defining edge !",false);
            }
            else
            {
                qubitpair2edge[aqpair] = e;
            }
        }

        // initialize edge_detunes_qubits map from json description; this is a constant map
        auto & constraints = platform.resources[name]["connection_map"];
        for (json::iterator it = constraints.begin(); it != constraints.end(); ++it)
        {
            // COUT(it.key() << " : " << it.value() << "\n");
            size_t edgeNo = stoi( it.key() );
            auto & detuned_qubits = it.value();
            for(auto & q : detuned_qubits)
                edge_detunes_qubits[edgeNo].push_back(q);
        }
    }

    // When a two-qubit flux gate, check whether the qubits it would detune are not busy with a rotation.
    // When a one-qubit rotation, check whether the qubit is not detuned (busy with a flux gate).
    bool available(size_t op_start_cycle, ql::gate * ins, std::string & operation_name,
        std::string & operation_type, std::string & instruction_type, size_t operation_duration)
    {
        auto gname = ins->name;
        bool is_flux = (operation_type == "flux");
        if( is_flux )
        {
            auto q0 = ins->operands[0];
            auto q1 = ins->operands[1];
            qubits_pair_t aqpair(q0, q1);
            auto it = qubitpair2edge.find(aqpair);
            if( it != qubitpair2edge.end() )
            {
                auto edge_no = qubitpair2edge[aqpair];

                for( auto & q : edge_detunes_qubits[edge_no])
                {
<<<<<<< HEAD
                    // DOUT(" available " << name << "? op_start_cycle: " << op_start_cycle << ", edge: " << edge_no << " detuning qubit: " << q << " for operation: " << ins->name << " busy from: " << fromcycle[q] << " till: " << tocycle[q] << " with operation_type: " << operation_type);
=======
                    DOUT(" available " << name << "? op_start_cycle: " << op_start_cycle << ", edge: " << edge_no << " detuning qubit: " << q << " for operation: " << ins->name << " busy from: " << fromcycle[q] << " till: " << tocycle[q] << " with operation_type: " << operation_type);
>>>>>>> b03b4b6f
                    if (forward_scheduling == direction)
                    {
                        if ( op_start_cycle < fromcycle[q]
                        || ( op_start_cycle < tocycle[q] && operations[q] != operation_type ) )
                        {
<<<<<<< HEAD
                            // DOUT("    " << name << " resource busy for a two-qubit gate...");
=======
                            DOUT("    " << name << " resource busy for a two-qubit gate...");
>>>>>>> b03b4b6f
                            return false;
                        }
                    }
                    else
                    {
                        if ( op_start_cycle + operation_duration > tocycle[q]
                        || ( op_start_cycle + operation_duration > fromcycle[q] && operations[q] != operation_type ) )
                        {
<<<<<<< HEAD
                            // DOUT("    " << name << " resource busy for a two-qubit gate...");
=======
                            DOUT("    " << name << " resource busy for a two-qubit gate...");
>>>>>>> b03b4b6f
                            return false;
                        }
                    }
                }
            }
            else
            {
                EOUT("Use of illegal edge: " << q0 << "->" << q1 << " in operation: " << ins->name << " !");
                throw ql::exception("[x] Error : Use of illegal edge"+std::to_string(q0)+"->"+std::to_string(q1)+"in operation:"+ins->name+" !",false);
            }
        }
        bool is_mw = (operation_type == "mw");
        if ( is_mw )
        {
            for( auto q : ins->operands )
            {
<<<<<<< HEAD
                // DOUT(" available " << name << "? op_start_cycle: " << op_start_cycle << ", qubit: " << q << " for operation: " << ins->name << " busy from: " << fromcycle[q] << " till: " << tocycle[q] << " with operation_type: " << operation_type);
=======
                DOUT(" available " << name << "? op_start_cycle: " << op_start_cycle << ", qubit: " << q << " for operation: " << ins->name << " busy from: " << fromcycle[q] << " till: " << tocycle[q] << " with operation_type: " << operation_type);
>>>>>>> b03b4b6f
                if (forward_scheduling == direction)
                {
                    if ( op_start_cycle < fromcycle[q]
                    || ( op_start_cycle < tocycle[q] && operations[q] != operation_type ) )
                    {
<<<<<<< HEAD
                        // DOUT("    " << name << " resource busy for a rotation ...");
=======
                        DOUT("    " << name << " resource busy for a rotation ...");
>>>>>>> b03b4b6f
                        return false;
                    }
                }
                else
                {
                    if ( op_start_cycle + operation_duration > tocycle[q]
                    || ( op_start_cycle + operation_duration > fromcycle[q] && operations[q] != operation_type ) )
                    {
<<<<<<< HEAD
                        // DOUT("    " << name << " resource busy for a two-qubit gate...");
=======
                        DOUT("    " << name << " resource busy for a two-qubit gate...");
>>>>>>> b03b4b6f
                        return false;
                    }
                }
            }
        }
        if (is_flux || is_mw) DOUT("    " << name << " resource available ...");
        return true;
    }

    // A two-qubit flux gate must set the qubits it would detune to detuned, busy with a flux gate.
    // A one-qubit rotation gate must set its operand qubit to busy, busy with a rotation.
    void reserve(size_t op_start_cycle, ql::gate * ins, std::string & operation_name,
        std::string & operation_type, std::string & instruction_type, size_t operation_duration)
    {
        auto gname = ins->name;
        bool is_flux = (operation_type == "flux");
        if( is_flux )
        {
            auto q0 = ins->operands[0];
            auto q1 = ins->operands[1];
            qubits_pair_t aqpair(q0, q1);
            auto edge_no = qubitpair2edge[aqpair];

            for(auto & q : edge_detunes_qubits[edge_no])
            {
                if (forward_scheduling == direction)
                {
                    if (operations[q] == operation_type)
                    {
                        tocycle[q] = std::max( tocycle[q], op_start_cycle + operation_duration);
                    }
                    else
                    {
                        fromcycle[q] = op_start_cycle;
                        tocycle[q] = op_start_cycle + operation_duration;
                        operations[q] = operation_type;
                    }
                }
                else
                {
                    if (operations[q] == operation_type)
                    {
                        fromcycle[q] = std::min( fromcycle[q], op_start_cycle);
                    }
                    else
                    {
                        fromcycle[q] = op_start_cycle;
                        tocycle[q] = op_start_cycle + operation_duration;
                        operations[q] = operation_type;
                    }
                }
<<<<<<< HEAD
                // DOUT("reserved " << name << ". op_start_cycle: " << op_start_cycle << " edge: " << edge_no << " detunes qubit: " << q << " reserved from cycle: " << fromcycle[q] << " till cycle: " << tocycle[q] << " for operation: " << ins->name);
=======
                DOUT("reserved " << name << ". op_start_cycle: " << op_start_cycle << " edge: " << edge_no << " detunes qubit: " << q << " reserved from cycle: " << fromcycle[q] << " till cycle: " << tocycle[q] << " for operation: " << ins->name);
>>>>>>> b03b4b6f
            }
        }
        bool is_mw = (operation_type == "mw");
        if ( is_mw )
        {
            for( auto q : ins->operands )
            {
                if (forward_scheduling == direction)
                {
                    if (operations[q] == operation_type)
                    {
                        tocycle[q] = std::max( tocycle[q], op_start_cycle + operation_duration);
                    }
                    else
                    {
                        fromcycle[q] = op_start_cycle;
                        tocycle[q] = op_start_cycle + operation_duration;
                        operations[q] = operation_type;
                    }
                }
                else
                {
                    if (operations[q] == operation_type)
                    {
                        fromcycle[q] = std::min( fromcycle[q], op_start_cycle);
                    }
                    else
                    {
                        fromcycle[q] = op_start_cycle;
                        tocycle[q] = op_start_cycle + operation_duration;
                        operations[q] = operation_type;
                    }
                }
<<<<<<< HEAD
                // DOUT("reserved " << name << ". op_start_cycle: " << op_start_cycle << " for qubit: " << q << " reserved from cycle: " << fromcycle[q] << " till cycle: " << tocycle[q] << " for operation: " << ins->name);
=======
                DOUT("reserved " << name << ". op_start_cycle: " << op_start_cycle << " for qubit: " << q << " reserved from cycle: " << fromcycle[q] << " till cycle: " << tocycle[q] << " for operation: " << ins->name);
>>>>>>> b03b4b6f
            }
        }
    }
    ~detuned_qubits_resource_t() {}
};

class resource_manager_t
{
public:

    std::vector<resource_t*> resource_ptrs;

    // constructor needed by mapper::FreeCycle to bridge time from its construction to its Init
    // see the note on the use of constructors and Init functions at the start of mapper.h
    resource_manager_t()
    {
<<<<<<< HEAD
        // DOUT("Constructing virgin resouce_manager_t");
=======
        DOUT("Constructing virgin resouce_manager_t");
>>>>>>> b03b4b6f
    }

    // backward compatible delegating constructor, only doing forward_scheduling
    resource_manager_t( ql::quantum_platform & platform) : resource_manager_t( platform, forward_scheduling) {}

    resource_manager_t( ql::quantum_platform & platform, scheduling_direction_t dir )
    {
<<<<<<< HEAD
        // DOUT("Constructing inited resource_manager_t");
        // DOUT("New one for direction " << dir << " with no of resources : " << platform.resources.size() );
=======
        DOUT("Constructing inited resouce_manager_t");
        DOUT("New one for direction " << dir << " with no of resources : " << platform.resources.size() );
>>>>>>> b03b4b6f
        for (json::iterator it = platform.resources.begin(); it != platform.resources.end(); ++it)
        {
            // COUT(it.key() << " : " << it.value() << "\n");
            std::string n = it.key();

            // DOUT("... about to create " << n << " resource");
            if( n == "qubits")
            {
                resource_t * ares = new qubit_resource_t(platform, dir);
                resource_ptrs.push_back( ares );
            }
            else if( n == "qwgs")
            {
                resource_t * ares = new qwg_resource_t(platform, dir);
                resource_ptrs.push_back( ares );
            }
            else if( n == "meas_units")
            {
                resource_t * ares = new meas_resource_t(platform, dir);
                resource_ptrs.push_back( ares );
            }
            else if( n == "edges")
            {
                resource_t * ares = new edge_resource_t(platform, dir);
                resource_ptrs.push_back( ares );
            }
            else if( n == "detuned_qubits")
            {
                resource_t * ares = new detuned_qubits_resource_t(platform, dir);
                resource_ptrs.push_back( ares );
            }
            else
            {
                COUT("Error : Un-modelled resource: '" << n << "'");
                throw ql::exception("[x] Error : Un-modelled resource: "+n+" !",false);
            }
        }
        // DOUT("Done constructing inited resouce_manager_t");
    }

    void Print(std::string s)
    {
        DOUT(s);
    }

    // copy constructor doing a deep copy
    // *orgrptr->clone() does the trick to create a copy of the actual derived class' object
    resource_manager_t(const resource_manager_t& org)
    {
<<<<<<< HEAD
        // DOUT("Copy constructing resouce_manager_t");
=======
        DOUT("Copy constructing resouce_manager_t");
>>>>>>> b03b4b6f
        resource_ptrs.clear();
        for(auto orgrptr : org.resource_ptrs)
        {
            resource_ptrs.push_back( orgrptr->clone() );
        }
    }

    // copy-assignment operator
    // follow pattern to use tmp copy to allow self-assignment and to be exception safe
    resource_manager_t& operator=(const resource_manager_t& rhs)
    {
<<<<<<< HEAD
        // DOUT("Copy assigning resouce_manager_t");
=======
        DOUT("Copy assigning resouce_manager_t");
>>>>>>> b03b4b6f
        std::vector<resource_t*> new_resource_ptrs;
        for(auto orgrptr : rhs.resource_ptrs)
        {
            new_resource_ptrs.push_back( orgrptr->clone() );
        }
        for(auto rptr : resource_ptrs)
        {
            delete rptr;
        }
        resource_ptrs = new_resource_ptrs;
        return *this;
    }

    bool available(size_t op_start_cycle, ql::gate * ins, std::string & operation_name,
        std::string & operation_type, std::string & instruction_type, size_t operation_duration)
    {
        // COUT("checking availability of resources for: " << ins->qasm());
        for(auto rptr : resource_ptrs)
        {
            // DOUT("... checking availability for resource " << rptr->name);
            if( rptr->available(op_start_cycle, ins, operation_name, operation_type, instruction_type, operation_duration) == false)
            {
                // DOUT("... resource " << rptr->name << "not available");
                return false;
            }
        }
        // DOUT("all resources available for: " << ins->qasm());
        return true;
    }

    void reserve(size_t op_start_cycle, ql::gate * ins, std::string & operation_name,
        std::string & operation_type, std::string & instruction_type, size_t operation_duration)
    {
        // COUT("reserving resources for: " << ins->qasm());
        for(auto rptr : resource_ptrs)
        {
            // DOUT("... reserving resource " << rptr->name);
            rptr->reserve(op_start_cycle, ins, operation_name, operation_type, instruction_type, operation_duration);
        }
        // DOUT("all resources reserved for: " << ins->qasm());
    }

    // destructor destroying deep resource_t's
    // runs before shallow destruction which is done by synthesized resource_manager_t destructor
    ~resource_manager_t()
    {
<<<<<<< HEAD
        // DOUT("Destroying resource_manager_t");
=======
        DOUT("Destroying resource_manager_t");
>>>>>>> b03b4b6f
        for(auto rptr : resource_ptrs)
        {
            delete rptr;
        }
    }
};

} // end of namespace arch
} // end of namespace ql

#endif<|MERGE_RESOLUTION|>--- conflicted
+++ resolved
@@ -4,11 +4,7 @@
  * @author Imran Ashraf
  * @date   09/2018
  * @author Hans van Someren
-<<<<<<< HEAD
  * @brief  Resource management for cc light platform
-=======
- * @brief  Resource mangement for cc light platform
->>>>>>> b03b4b6f
  */
 
 #ifndef _cclight_resource_manager_h
@@ -42,11 +38,7 @@
 
     resource_t(std::string n, scheduling_direction_t dir) : name(n), direction(dir)
     {
-<<<<<<< HEAD
-        // DOUT("constructing resource: " << n << " for direction (0:fwd,1:bwd): " << dir);
-=======
         DOUT("constructing resource: " << n << " for direction (0:fwd,1:bwd): " << dir);
->>>>>>> b03b4b6f
     }
 
     virtual bool available(size_t op_start_cycle, ql::gate * ins, std::string & operation_name,
@@ -92,42 +84,24 @@
         {
             if (forward_scheduling == direction)
             {
-<<<<<<< HEAD
                 // DOUT(" available " << name << "? op_start_cycle: " << op_start_cycle << "  qubit: " << q << " is busy till cycle : " << state[q]);
                 if (op_start_cycle < state[q])
                 {
                     // DOUT("    " << name << " resource busy ...");
-=======
-                DOUT(" available " << name << "? op_start_cycle: " << op_start_cycle << "  qubit: " << q << " is busy till cycle : " << state[q]);
-                if (op_start_cycle < state[q])
-                {
-                    DOUT("    " << name << " resource busy ...");
->>>>>>> b03b4b6f
                     return false;
                 }
             }
             else
             {
-<<<<<<< HEAD
                 // DOUT(" available " << name << "? op_start_cycle: " << op_start_cycle << "  qubit: " << q << " is busy from cycle : " << state[q]);
                 if (op_start_cycle + operation_duration > state[q])
                 {
                     // DOUT("    " << name << " resource busy ...");
-=======
-                DOUT(" available " << name << "? op_start_cycle: " << op_start_cycle << "  qubit: " << q << " is busy from cycle : " << state[q]);
-                if (op_start_cycle + operation_duration > state[q])
-                {
-                    DOUT("    " << name << " resource busy ...");
->>>>>>> b03b4b6f
                     return false;
                 }
             }
         }
-<<<<<<< HEAD
         // DOUT("    " << name << " resource available ...");
-=======
-        DOUT("    " << name << " resource available ...");
->>>>>>> b03b4b6f
         return true;
     }
 
@@ -137,11 +111,7 @@
         for( auto q : ins->operands )
         {
             state[q] = (forward_scheduling == direction ?  op_start_cycle + operation_duration : op_start_cycle );
-<<<<<<< HEAD
             // DOUT("reserved " << name << ". op_start_cycle: " << op_start_cycle << " qubit: " << q << " reserved till/from cycle: " << state[q]);
-=======
-            DOUT("reserved " << name << ". op_start_cycle: " << op_start_cycle << " qubit: " << q << " reserved till/from cycle: " << state[q]);
->>>>>>> b03b4b6f
         }
     }
     ~qubit_resource_t() {}
@@ -198,21 +168,13 @@
         {
             for( auto q : ins->operands )
             {
-<<<<<<< HEAD
                 // DOUT(" available " << name << "? op_start_cycle: " << op_start_cycle << "  qwg: " << qubit2qwg[q] << " is busy from cycle: " << fromcycle[ qubit2qwg[q] ] << " to cycle: " << tocycle[qubit2qwg[q]] << " for operation: " << operations[ qubit2qwg[q] ]);
-=======
-                DOUT(" available " << name << "? op_start_cycle: " << op_start_cycle << "  qwg: " << qubit2qwg[q] << " is busy from cycle: " << fromcycle[ qubit2qwg[q] ] << " to cycle: " << tocycle[qubit2qwg[q]] << " for operation: " << operations[ qubit2qwg[q] ]);
->>>>>>> b03b4b6f
                 if (forward_scheduling == direction)
                 {
                     if ( op_start_cycle < fromcycle[ qubit2qwg[q] ]
                     || ( op_start_cycle < tocycle[qubit2qwg[q]] && operations[ qubit2qwg[q] ] != operation_name ) )
                     {
-<<<<<<< HEAD
                         // DOUT("    " << name << " resource busy ...");
-=======
-                        DOUT("    " << name << " resource busy ...");
->>>>>>> b03b4b6f
                         return false;
                     }
                 }
@@ -221,20 +183,12 @@
                     if ( op_start_cycle + operation_duration > tocycle[ qubit2qwg[q] ]
                     || ( op_start_cycle + operation_duration > fromcycle[qubit2qwg[q]] && operations[ qubit2qwg[q] ] != operation_name ) )
                     {
-<<<<<<< HEAD
                         // DOUT("    " << name << " resource busy ...");
-=======
-                        DOUT("    " << name << " resource busy ...");
->>>>>>> b03b4b6f
                         return false;
                     }
                 }
             }
-<<<<<<< HEAD
             // DOUT("    " << name << " resource available ...");
-=======
-            DOUT("    " << name << " resource available ...");
->>>>>>> b03b4b6f
         }
         return true;
     }
@@ -273,11 +227,7 @@
                         operations[ qubit2qwg[q] ] = operation_name;
                     }
                 }
-<<<<<<< HEAD
                 // DOUT("reserved " << name << ". op_start_cycle: " << op_start_cycle << " qwg: " << qubit2qwg[q] << " reserved from cycle: " << fromcycle[ qubit2qwg[q] ] << " to cycle: " << tocycle[qubit2qwg[q]] << " for operation: " << operations[ qubit2qwg[q] ]);
-=======
-                DOUT("reserved " << name << ". op_start_cycle: " << op_start_cycle << " qwg: " << qubit2qwg[q] << " reserved from cycle: " << fromcycle[ qubit2qwg[q] ] << " to cycle: " << tocycle[qubit2qwg[q]] << " for operation: " << operations[ qubit2qwg[q] ]);
->>>>>>> b03b4b6f
             }
         }
     }
@@ -325,7 +275,6 @@
         {
             for(auto q : ins->operands)
             {
-<<<<<<< HEAD
                 // DOUT(" available " << name << "? op_start_cycle: " << op_start_cycle << "  meas: " << qubit2meas[q] << " is busy from cycle: " << fromcycle[ qubit2meas[q] ] << " to cycle: " << tocycle[qubit2meas[q]] );
                 if (forward_scheduling == direction)
                 {
@@ -355,37 +304,6 @@
                 }
             }
             // DOUT("    " << name << " resource available ...");
-=======
-                DOUT(" available " << name << "? op_start_cycle: " << op_start_cycle << "  meas: " << qubit2meas[q] << " is busy from cycle: " << fromcycle[ qubit2meas[q] ] << " to cycle: " << tocycle[qubit2meas[q]] );
-                if (forward_scheduling == direction)
-                {
-	                if( op_start_cycle != fromcycle[ qubit2meas[q] ] )
-	                {
-	                    // If current measurement on same measurement-unit does not start in the
-	                    // same cycle, then it should wait for current measurement to finish
-	                    if( op_start_cycle < tocycle[ qubit2meas[q] ] )
-	                    {
-	                        DOUT("    " << name << " resource busy ...");
-	                        return false;
-	                    }
-	                }
-                }
-                else
-                {
-	                if( op_start_cycle != fromcycle[ qubit2meas[q] ] )
-	                {
-	                    // If current measurement on same measurement-unit does not start in the
-	                    // same cycle, then it should wait until it would finish at start of or earlier than current measurement
-	                    if( op_start_cycle + operation_duration > fromcycle[ qubit2meas[q] ] )
-	                    {
-	                        DOUT("    " << name << " resource busy ...");
-	                        return false;
-	                    }
-	                }
-                }
-            }
-            DOUT("    " << name << " resource available ...");
->>>>>>> b03b4b6f
         }
         return true;
     }
@@ -400,11 +318,7 @@
             {
                 fromcycle[ qubit2meas[q] ] = op_start_cycle;
                 tocycle[ qubit2meas[q] ] = op_start_cycle + operation_duration;
-<<<<<<< HEAD
                 // DOUT("reserved " << name << ". op_start_cycle: " << op_start_cycle << " meas: " << qubit2meas[q] << " reserved from cycle: " << fromcycle[ qubit2meas[q] ] << " to cycle: " << tocycle[qubit2meas[q]] );
-=======
-                DOUT("reserved " << name << ". op_start_cycle: " << op_start_cycle << " meas: " << qubit2meas[q] << " reserved from cycle: " << fromcycle[ qubit2meas[q] ] << " to cycle: " << tocycle[qubit2meas[q]] );
->>>>>>> b03b4b6f
             }
         }
     }
@@ -480,11 +394,7 @@
             {
                 auto edge_no = qubits2edge[aqpair];
 
-<<<<<<< HEAD
                 // DOUT(" available " << name << "? op_start_cycle: " << op_start_cycle << ", edge: " << edge_no << " is busy till/from cycle : " << state[edge_no] << " for operation: " << ins->name);
-=======
-                DOUT(" available " << name << "? op_start_cycle: " << op_start_cycle << ", edge: " << edge_no << " is busy till/from cycle : " << state[edge_no] << " for operation: " << ins->name);
->>>>>>> b03b4b6f
 
                 std::vector<size_t> edges2check(edge2edges[edge_no]);
                 edges2check.push_back(edge_no);
@@ -494,11 +404,7 @@
                     {
                         if( op_start_cycle < state[e] )
                         {
-<<<<<<< HEAD
                             // DOUT("    " << name << " resource busy ...");
-=======
-                            DOUT("    " << name << " resource busy ...");
->>>>>>> b03b4b6f
                             return false;
                         }
                     }
@@ -506,20 +412,12 @@
                     {
                         if( op_start_cycle + operation_duration > state[e] )
                         {
-<<<<<<< HEAD
                             // DOUT("    " << name << " resource busy ...");
-=======
-                            DOUT("    " << name << " resource busy ...");
->>>>>>> b03b4b6f
                             return false;
                         }
                     }
                 }
-<<<<<<< HEAD
                 // DOUT("    " << name << " resource available ...");
-=======
-                DOUT("    " << name << " resource available ...");
->>>>>>> b03b4b6f
             }
             else
             {
@@ -558,11 +456,7 @@
                 }
             }
 
-<<<<<<< HEAD
             // DOUT("reserved " << name << ". op_start_cycle: " << op_start_cycle << " edge: " << edge_no << " reserved till cycle: " << state[ edge_no ] << " for operation: " << ins->name);
-=======
-            DOUT("reserved " << name << ". op_start_cycle: " << op_start_cycle << " edge: " << edge_no << " reserved till cycle: " << state[ edge_no ] << " for operation: " << ins->name);
->>>>>>> b03b4b6f
         }
     }
     ~edge_resource_t() {}
@@ -671,21 +565,13 @@
 
                 for( auto & q : edge_detunes_qubits[edge_no])
                 {
-<<<<<<< HEAD
                     // DOUT(" available " << name << "? op_start_cycle: " << op_start_cycle << ", edge: " << edge_no << " detuning qubit: " << q << " for operation: " << ins->name << " busy from: " << fromcycle[q] << " till: " << tocycle[q] << " with operation_type: " << operation_type);
-=======
-                    DOUT(" available " << name << "? op_start_cycle: " << op_start_cycle << ", edge: " << edge_no << " detuning qubit: " << q << " for operation: " << ins->name << " busy from: " << fromcycle[q] << " till: " << tocycle[q] << " with operation_type: " << operation_type);
->>>>>>> b03b4b6f
                     if (forward_scheduling == direction)
                     {
                         if ( op_start_cycle < fromcycle[q]
                         || ( op_start_cycle < tocycle[q] && operations[q] != operation_type ) )
                         {
-<<<<<<< HEAD
                             // DOUT("    " << name << " resource busy for a two-qubit gate...");
-=======
-                            DOUT("    " << name << " resource busy for a two-qubit gate...");
->>>>>>> b03b4b6f
                             return false;
                         }
                     }
@@ -694,11 +580,7 @@
                         if ( op_start_cycle + operation_duration > tocycle[q]
                         || ( op_start_cycle + operation_duration > fromcycle[q] && operations[q] != operation_type ) )
                         {
-<<<<<<< HEAD
                             // DOUT("    " << name << " resource busy for a two-qubit gate...");
-=======
-                            DOUT("    " << name << " resource busy for a two-qubit gate...");
->>>>>>> b03b4b6f
                             return false;
                         }
                     }
@@ -715,21 +597,13 @@
         {
             for( auto q : ins->operands )
             {
-<<<<<<< HEAD
                 // DOUT(" available " << name << "? op_start_cycle: " << op_start_cycle << ", qubit: " << q << " for operation: " << ins->name << " busy from: " << fromcycle[q] << " till: " << tocycle[q] << " with operation_type: " << operation_type);
-=======
-                DOUT(" available " << name << "? op_start_cycle: " << op_start_cycle << ", qubit: " << q << " for operation: " << ins->name << " busy from: " << fromcycle[q] << " till: " << tocycle[q] << " with operation_type: " << operation_type);
->>>>>>> b03b4b6f
                 if (forward_scheduling == direction)
                 {
                     if ( op_start_cycle < fromcycle[q]
                     || ( op_start_cycle < tocycle[q] && operations[q] != operation_type ) )
                     {
-<<<<<<< HEAD
                         // DOUT("    " << name << " resource busy for a rotation ...");
-=======
-                        DOUT("    " << name << " resource busy for a rotation ...");
->>>>>>> b03b4b6f
                         return false;
                     }
                 }
@@ -738,11 +612,7 @@
                     if ( op_start_cycle + operation_duration > tocycle[q]
                     || ( op_start_cycle + operation_duration > fromcycle[q] && operations[q] != operation_type ) )
                     {
-<<<<<<< HEAD
                         // DOUT("    " << name << " resource busy for a two-qubit gate...");
-=======
-                        DOUT("    " << name << " resource busy for a two-qubit gate...");
->>>>>>> b03b4b6f
                         return false;
                     }
                 }
@@ -794,11 +664,7 @@
                         operations[q] = operation_type;
                     }
                 }
-<<<<<<< HEAD
                 // DOUT("reserved " << name << ". op_start_cycle: " << op_start_cycle << " edge: " << edge_no << " detunes qubit: " << q << " reserved from cycle: " << fromcycle[q] << " till cycle: " << tocycle[q] << " for operation: " << ins->name);
-=======
-                DOUT("reserved " << name << ". op_start_cycle: " << op_start_cycle << " edge: " << edge_no << " detunes qubit: " << q << " reserved from cycle: " << fromcycle[q] << " till cycle: " << tocycle[q] << " for operation: " << ins->name);
->>>>>>> b03b4b6f
             }
         }
         bool is_mw = (operation_type == "mw");
@@ -832,11 +698,7 @@
                         operations[q] = operation_type;
                     }
                 }
-<<<<<<< HEAD
                 // DOUT("reserved " << name << ". op_start_cycle: " << op_start_cycle << " for qubit: " << q << " reserved from cycle: " << fromcycle[q] << " till cycle: " << tocycle[q] << " for operation: " << ins->name);
-=======
-                DOUT("reserved " << name << ". op_start_cycle: " << op_start_cycle << " for qubit: " << q << " reserved from cycle: " << fromcycle[q] << " till cycle: " << tocycle[q] << " for operation: " << ins->name);
->>>>>>> b03b4b6f
             }
         }
     }
@@ -853,11 +715,7 @@
     // see the note on the use of constructors and Init functions at the start of mapper.h
     resource_manager_t()
     {
-<<<<<<< HEAD
         // DOUT("Constructing virgin resouce_manager_t");
-=======
-        DOUT("Constructing virgin resouce_manager_t");
->>>>>>> b03b4b6f
     }
 
     // backward compatible delegating constructor, only doing forward_scheduling
@@ -865,13 +723,8 @@
 
     resource_manager_t( ql::quantum_platform & platform, scheduling_direction_t dir )
     {
-<<<<<<< HEAD
         // DOUT("Constructing inited resource_manager_t");
         // DOUT("New one for direction " << dir << " with no of resources : " << platform.resources.size() );
-=======
-        DOUT("Constructing inited resouce_manager_t");
-        DOUT("New one for direction " << dir << " with no of resources : " << platform.resources.size() );
->>>>>>> b03b4b6f
         for (json::iterator it = platform.resources.begin(); it != platform.resources.end(); ++it)
         {
             // COUT(it.key() << " : " << it.value() << "\n");
@@ -921,11 +774,7 @@
     // *orgrptr->clone() does the trick to create a copy of the actual derived class' object
     resource_manager_t(const resource_manager_t& org)
     {
-<<<<<<< HEAD
         // DOUT("Copy constructing resouce_manager_t");
-=======
-        DOUT("Copy constructing resouce_manager_t");
->>>>>>> b03b4b6f
         resource_ptrs.clear();
         for(auto orgrptr : org.resource_ptrs)
         {
@@ -937,11 +786,7 @@
     // follow pattern to use tmp copy to allow self-assignment and to be exception safe
     resource_manager_t& operator=(const resource_manager_t& rhs)
     {
-<<<<<<< HEAD
         // DOUT("Copy assigning resouce_manager_t");
-=======
-        DOUT("Copy assigning resouce_manager_t");
->>>>>>> b03b4b6f
         std::vector<resource_t*> new_resource_ptrs;
         for(auto orgrptr : rhs.resource_ptrs)
         {
@@ -988,11 +833,7 @@
     // runs before shallow destruction which is done by synthesized resource_manager_t destructor
     ~resource_manager_t()
     {
-<<<<<<< HEAD
         // DOUT("Destroying resource_manager_t");
-=======
-        DOUT("Destroying resource_manager_t");
->>>>>>> b03b4b6f
         for(auto rptr : resource_ptrs)
         {
             delete rptr;
