--- conflicted
+++ resolved
@@ -62,13 +62,8 @@
     quantum_kernel(std::string name) :
         name(name), iterations(1), type(kernel_type_t::STATIC) {}
 
-<<<<<<< HEAD
     quantum_kernel(std::string name, const ql::quantum_platform& platform,
-        size_t qcount, size_t ccount=0) :
-=======
-    quantum_kernel(std::string name, ql::quantum_platform& platform,
                    size_t qcount, size_t ccount=0) :
->>>>>>> 68e2057b
         name(name), iterations(1), qubit_count(qcount),
         creg_count(ccount), type(kernel_type_t::STATIC)
     {
@@ -1197,15 +1192,9 @@
         DOUT("decompose_toffoli() [Done] ");
     }
 
-<<<<<<< HEAD
-#if OPT_WRITE_SCHED_QASM
     // schedule support for program.h::schedule()
-    // FIXME: parameter sched_dot currently unused (commented out)
-    void schedule(quantum_platform platform, std::string& sched_qasm, std::string& sched_dot)
-=======
     void schedule(quantum_platform platform, std::string& sched_qasm,
         std::string & dot, std::string& sched_dot)
->>>>>>> 68e2057b
     {
         std::string scheduler = ql::options::get("scheduler");
         std::string scheduler_uniform = ql::options::get("scheduler_uniform");
@@ -1222,7 +1211,7 @@
             sched.get_dot(dot);
         }
 
-        
+
         if("ASAP" == scheduler)
         {
             if ("yes" == scheduler_uniform)
@@ -1266,7 +1255,6 @@
 
 #endif // __disable_lemon__
     }
-#endif // OPT_WRITE_SCHED_QASM
 
     /**
      * load custom instructions from a json file
