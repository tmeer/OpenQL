import os
from utils import file_compare
import unittest
from openql import openql as ql

rootDir = os.path.dirname(os.path.realpath(__file__))

curdir = os.path.dirname(__file__)
config_fn = os.path.join(curdir, 'test_config_default.json')
platf = ql.Platform("starmon", config_fn)

output_dir = os.path.join(curdir, 'test_output')

<<<<<<< HEAD

class Test_dependence(unittest.TestCase):

    @classmethod
    def setUpClass(self):
        ql.set_option('output_dir', output_dir)
        ql.set_option('optimize', 'no')
        ql.set_option('scheduler', 'ASAP')
        ql.set_option('log_level', 'LOG_INFO')

=======
class Test_dependence(unittest.TestCase):

    def setUp(self):
        ql.set_option('output_dir', output_dir)
        ql.set_option('optimize', 'no')
        ql.set_option('scheduler', 'ASAP')
        ql.set_option('log_level', 'LOG_WARNING')

    def tearDown(self):
        ql.set_option('scheduler', 'ALAP')
>>>>>>> 56f26c5f

    # @unittest.expectedFailure
    # @unittest.skip
    def test_independent(self):
<<<<<<< HEAD

=======
>>>>>>> 56f26c5f
        nqubits = 4
        # populate kernel
        k = ql.Kernel("aKernel", platf, nqubits)

        for i in range(4):
            k.prepz(i)

        # no dependence
        k.cz(0, 1)
        k.cz(2, 3)

        k.measure(0)
        k.measure(1)

        sweep_points = [2]

        p = ql.Program("independent", platf, nqubits)
        p.set_sweep_points(sweep_points, len(sweep_points))
        p.add_kernel(k)
        p.compile()

        gold_fn = rootDir + '/golden/test_independence.qasm'
        qasm_fn = os.path.join(output_dir, p.name+'_scheduled.qasm')
        self.assertTrue( file_compare(qasm_fn, gold_fn) )


    # @unittest.skip
    def test_WAW(self):
<<<<<<< HEAD


=======
>>>>>>> 56f26c5f
        nqubits = 4
        # populate kernel
        k = ql.Kernel("aKernel", platf, nqubits)

        for i in range(4):
            k.prepz(i)

        # q1 dependence
        k.cz(0, 1)
        k.cz(2, 1)

        k.measure(0)
        k.measure(1)

        sweep_points = [2]

        p = ql.Program("WAW", platf, nqubits)
        p.set_sweep_points(sweep_points, len(sweep_points))
        p.add_kernel(k)
        p.compile()

        gold_fn = rootDir + '/golden/test_WAW_ASAP.qasm'
        qasm_fn = os.path.join(output_dir, p.name+'_scheduled.qasm')

        self.assertTrue( file_compare(qasm_fn, gold_fn) )


    # @unittest.skip
    def test_RAR_Control(self):
<<<<<<< HEAD

=======
>>>>>>> 56f26c5f
        nqubits = 4

        # populate kernel
        k = ql.Kernel("aKernel", platf, nqubits)

        for i in range(4):
            k.prepz(i)

        # q0 dependence
        k.cz(0, 1)
        k.cz(0, 2)

        k.measure(0)
        k.measure(1)

        sweep_points = [2]

        p = ql.Program("RAR", platf, nqubits)
        p.set_sweep_points(sweep_points, len(sweep_points))
        p.add_kernel(k)
        p.compile()

        gold_fn = rootDir + '/golden/test_RAR_Control_ASAP.qasm'
        qasm_fn = os.path.join(output_dir, p.name+'_scheduled.qasm')
        self.assertTrue( file_compare(qasm_fn, gold_fn) )


    # @unittest.skip
    def test_RAW(self):

        nqubits = 4

        # populate kernel
        k = ql.Kernel("aKernel", platf, nqubits)

        for i in range(4):
            k.prepz(i)

        # q1 dependence
        k.cz(0, 1)
        k.cz(1, 2)

        k.measure(0)
        k.measure(1)

        sweep_points = [2]

        p = ql.Program("RAW", platf, nqubits)
        p.set_sweep_points(sweep_points, len(sweep_points))
        p.add_kernel(k)
        p.compile()

        gold_fn = rootDir + '/golden/test_RAW_ASAP.qasm'
        qasm_fn = os.path.join(output_dir, p.name+'_scheduled.qasm')

        self.assertTrue( file_compare(qasm_fn, gold_fn) )


    # @unittest.skip
    def test_WAR(self):

        nqubits = 4

        # populate kernel
        k = ql.Kernel("aKernel", platf, nqubits)

        for i in range(4):
            k.prepz(i)

        # q0 dependence
        k.cz(0, 1)
        k.cz(2, 0)

        k.measure(0)
        k.measure(1)

        sweep_points = [2]

        p = ql.Program("WAR", platf, nqubits)
        p.set_sweep_points(sweep_points, len(sweep_points))
        p.add_kernel(k)
        p.compile()

        gold_fn = rootDir + '/golden/test_WAR_ASAP.qasm'
        qasm_fn = os.path.join(output_dir, p.name+'_scheduled.qasm')

        self.assertTrue( file_compare(qasm_fn, gold_fn) )


    # @unittest.skip
    def test_swap_single(self):

        nqubits = 4

        # populate kernel
        k = ql.Kernel("aKernel", platf, nqubits)

        k.gate("x", [0]);
        k.gate("swap", [0, 1])
        k.gate("x", [0])

        sweep_points = [2]

        p = ql.Program("swap_single", platf, nqubits)
        p.set_sweep_points(sweep_points, len(sweep_points))
        p.add_kernel(k)
        p.compile()

        gold_fn = rootDir + '/golden/test_swap_single_ASAP.qasm'
        qasm_fn = os.path.join(output_dir, p.name+'_scheduled.qasm')
        self.assertTrue( file_compare(qasm_fn, gold_fn) )


    # @unittest.skip
    def test_swap_multi(self):

        nqubits = 5

        # populate kernel
        k = ql.Kernel("aKernel", platf, nqubits)

        # swap test with 2 qubit gates
        k.gate("x", [0])
        k.gate("x", [1])
        k.gate("swap", [0, 1])
        k.gate("cz", [0, 2])
        k.gate("cz", [1, 4])

        sweep_points = [2]

        p = ql.Program("swap_multi", platf, nqubits)
        p.set_sweep_points(sweep_points, len(sweep_points))
        p.add_kernel(k)
        p.compile()

        gold_fn = rootDir + '/golden/test_swap_multi_ASAP.qasm'
        qasm_fn = os.path.join(output_dir, p.name+'_scheduled.qasm')
        self.assertTrue( file_compare(qasm_fn, gold_fn) )


if __name__ == '__main__':
    unittest.main()<|MERGE_RESOLUTION|>--- conflicted
+++ resolved
@@ -11,18 +11,6 @@
 
 output_dir = os.path.join(curdir, 'test_output')
 
-<<<<<<< HEAD
-
-class Test_dependence(unittest.TestCase):
-
-    @classmethod
-    def setUpClass(self):
-        ql.set_option('output_dir', output_dir)
-        ql.set_option('optimize', 'no')
-        ql.set_option('scheduler', 'ASAP')
-        ql.set_option('log_level', 'LOG_INFO')
-
-=======
 class Test_dependence(unittest.TestCase):
 
     def setUp(self):
@@ -33,15 +21,10 @@
 
     def tearDown(self):
         ql.set_option('scheduler', 'ALAP')
->>>>>>> 56f26c5f
 
     # @unittest.expectedFailure
     # @unittest.skip
     def test_independent(self):
-<<<<<<< HEAD
-
-=======
->>>>>>> 56f26c5f
         nqubits = 4
         # populate kernel
         k = ql.Kernel("aKernel", platf, nqubits)
@@ -70,11 +53,6 @@
 
     # @unittest.skip
     def test_WAW(self):
-<<<<<<< HEAD
-
-
-=======
->>>>>>> 56f26c5f
         nqubits = 4
         # populate kernel
         k = ql.Kernel("aKernel", platf, nqubits)
@@ -104,10 +82,6 @@
 
     # @unittest.skip
     def test_RAR_Control(self):
-<<<<<<< HEAD
-
-=======
->>>>>>> 56f26c5f
         nqubits = 4
 
         # populate kernel
