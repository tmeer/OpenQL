--- conflicted
+++ resolved
@@ -39,7 +39,40 @@
         p.add_kernel(k)
 
 
-<<<<<<< HEAD
+
+    def test_operation_order_190(self):
+        config_fn = os.path.join(curdir, 'hardware_config_cc_light.json')
+        platform = ql.Platform("myPlatform", config_fn)
+
+        sweep_points = [1]
+        nqubits = 4
+        nregs = 4
+
+        p1 = ql.Program("order1_prog", platform, nqubits, nregs)
+        p2 = ql.Program("order2_prog", platform, nqubits, nregs)
+        p1.set_sweep_points(sweep_points, len(sweep_points))
+        p2.set_sweep_points(sweep_points, len(sweep_points))
+        k1 = ql.Kernel("aKernel", platform, nqubits, nregs)
+        k2 = ql.Kernel("aKernel", platform, nqubits, nregs)
+
+
+        k1.gate('x', [0])
+        k1.gate('y', [2])
+
+        # gates are added in reverse order
+        k2.gate('y', [2])
+        k2.gate('x', [0])
+
+        p1.add_kernel(k1)
+        p2.add_kernel(k2)
+
+        p1.compile()
+        p2.compile()
+        self.assertTrue( file_compare(
+            os.path.join(output_dir, p1.name+'.qisa'),
+            os.path.join(output_dir, p2.name+'.qisa')) )
+
+
     # relates to https://github.com/QE-Lab/OpenQL/issues/171
     # various runs of compiles were generating different results or in the best
     # case strange errors. So multiple (NCOMPILES) runs of compile are executed
@@ -49,14 +82,10 @@
         ql.set_option('scheduler', 'ALAP')
         ql.set_option('log_level', 'LOG_WARNING')
 
-=======
-    def test_operation_order_190(self):
->>>>>>> 007bfec9
         config_fn = os.path.join(curdir, 'hardware_config_cc_light.json')
         platform = ql.Platform("myPlatform", config_fn)
 
         sweep_points = [1]
-<<<<<<< HEAD
         nqubits = 3
         nregs = 3
 
@@ -89,35 +118,6 @@
             QISA_fn_1 = os.path.join(output_dir, p.name+'_'+str(i)+'.qisa')
             QISA_fn_2 = os.path.join(output_dir, p.name+'_'+str(i+1)+'.qisa')
             self.assertTrue( file_compare(QISA_fn_1, QISA_fn_2))
-=======
-        nqubits = 4
-        nregs = 4
-
-        p1 = ql.Program("order1_prog", platform, nqubits, nregs)
-        p2 = ql.Program("order2_prog", platform, nqubits, nregs)
-        p1.set_sweep_points(sweep_points, len(sweep_points))
-        p2.set_sweep_points(sweep_points, len(sweep_points))
-        k1 = ql.Kernel("aKernel", platform, nqubits, nregs)
-        k2 = ql.Kernel("aKernel", platform, nqubits, nregs)
-
-
-        k1.gate('x', [0])
-        k1.gate('y', [2])
-
-        # gates are added in reverse order
-        k2.gate('y', [2])
-        k2.gate('x', [0])
-
-        p1.add_kernel(k1)
-        p2.add_kernel(k2)
-
-        p1.compile()
-        p2.compile()
-        self.assertTrue( file_compare(
-            os.path.join(output_dir, p1.name+'.qisa'),
-            os.path.join(output_dir, p2.name+'.qisa')) )
-
->>>>>>> 007bfec9
 
 if __name__ == '__main__':
     unittest.main()