# tests for cqasm skip n
#
# assumes config files: test_mapper_s7.json
#

from openql import openql as ql
import os
from test_QISA_assembler_present import assemble
import unittest
from utils import file_compare


rootDir = os.path.dirname(os.path.realpath(__file__))
curdir = os.path.dirname(__file__)
output_dir = os.path.join(curdir, 'test_output')

class Test_skip(unittest.TestCase):

    def setUp(self):
        ql.set_option('output_dir', output_dir)     # this uses output_dir set above

        ql.set_option('log_level', 'LOG_NOTHING')
        ql.set_option('write_qasm_files', 'yes')
        ql.set_option('write_report_files', 'no')
        ql.set_option('unique_output', 'no')

        ql.set_option('optimize', 'no')
        ql.set_option('use_default_gates', 'no')
        ql.set_option('decompose_toffoli', 'no')
        ql.set_option('scheduler', 'ALAP')
        ql.set_option('scheduler_uniform', 'no')
        ql.set_option('scheduler_commute', 'yes')
        ql.set_option('prescheduler', 'yes')
        ql.set_option('cz_mode', 'manual')
        ql.set_option('print_dot_graphs', 'no')
        ql.set_option('mapper', 'no')

    def test_skip_yes(self):
        self.setUp()
        # just check whether skip works for trivial case
        # parameters
        ql.set_option('issue_skip_319', 'yes')
        v = 'yes'
        config = os.path.join(rootDir, "test_mapper_s7.json")
        num_qubits = 7

        # create and set platform
        prog_name = "test_skip_" + v
        kernel_name = "kernel_" + v
        starmon = ql.Platform("starmon", config)
        prog = ql.Program(prog_name, starmon, num_qubits, 0)

        qasm_rdr = ql.cQasmReader(starmon, prog)
<<<<<<< HEAD
        qasm_str = "version 1.0\n"              \
                   "qubits 7\n"                 \
                   "." + kernel_name + "\n"     \
                   "cnot q[2],q[5]\n"           \
                   "skip 2\n"                   \
                   "{ x q[0] | y q[1] }\n"
=======
        qasm_str = f"""version 1.0
            qubits 7
            .{kernel_name}
            cnot q[2],q[5]
            skip 2
            {{ x q[0] | y q[1] }}
            """
>>>>>>> bd212de3

        qasm_rdr.string2circuit(qasm_str)

        prog.compile()

        GOLD_fn = os.path.join(rootDir, 'golden', prog.name + '_scheduled.qasm')
        QASM_fn = os.path.join(output_dir, prog.name+'_scheduledqasmwriter_out.qasm')

        assemble(QASM_fn)
        self.assertTrue(file_compare(QASM_fn, GOLD_fn))

        ql.set_option('write_qasm_files', 'no')
        ql.set_option('write_report_files', 'no')
        ql.set_option('unique_output', 'no')
        ql.set_option('mapper', 'no')

        ql.set_option('issue_skip_319', 'no')

if __name__ == '__main__':
    # ql.set_option('log_level', 'LOG_DEBUG')
    unittest.main()<|MERGE_RESOLUTION|>--- conflicted
+++ resolved
@@ -51,14 +51,6 @@
         prog = ql.Program(prog_name, starmon, num_qubits, 0)
 
         qasm_rdr = ql.cQasmReader(starmon, prog)
-<<<<<<< HEAD
-        qasm_str = "version 1.0\n"              \
-                   "qubits 7\n"                 \
-                   "." + kernel_name + "\n"     \
-                   "cnot q[2],q[5]\n"           \
-                   "skip 2\n"                   \
-                   "{ x q[0] | y q[1] }\n"
-=======
         qasm_str = f"""version 1.0
             qubits 7
             .{kernel_name}
@@ -66,7 +58,6 @@
             skip 2
             {{ x q[0] | y q[1] }}
             """
->>>>>>> bd212de3
 
         qasm_rdr.string2circuit(qasm_str)
 
